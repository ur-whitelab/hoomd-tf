--- conflicted
+++ resolved
@@ -385,8 +385,6 @@
 
 The `center_of_mass(...)` method maps the given positions according to the specified mapping operator to coarse-grain site positions considering periodic boundary condition. The coarse grain site position is placed at the center of mass of its constituent atoms.
 
-<<<<<<< HEAD
-
 ```python
 
 ...
@@ -405,8 +403,6 @@
 
 ```
 
-=======
->>>>>>> e274aa16
 ## Tensorboard
 
 You can visualize your models with tensorboard. First, add
