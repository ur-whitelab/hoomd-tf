# Configuration file for the Sphinx documentation builder.
#
# This file only contains a selection of the most common options. For a full
# list see the documentation:
# https://www.sphinx-doc.org/en/master/usage/configuration.html

# -- Path setup --------------------------------------------------------------

# If extensions (or modules to document with autodoc) are in another directory,
# add these directories to sys.path here. If the directory is relative to the
# documentation root, use os.path.abspath to make it absolute, like shown here.
#
import os
import sys
import mock
from copy import copy

<<<<<<< HEAD
sys.path.insert(0, os.path.abspath('../../'))

=======
>>>>>>> 50336d45
# get the version string from the codebase
with open('../../htf/version.py') as f:
    lines = f.readlines()
exec(lines[0])
# The full version, including alpha/beta/rc tags
release = __version__

# -- Project information -----------------------------------------------------

project = 'HOOMD-TF'
copyright = '2020, Rainier Barrett, \
Dilnoza Amirkulova, Maghesree Chakraborty, \
Heta Gandhi, Andrew D. White'
author = 'Rainier Barrett, Dilnoza Amirkulova, \
Maghesree Chakraborty, Heta Gandhi, Andrew D. White'



# -- General configuration ---------------------------------------------------

# Add any Sphinx extension module names here, as strings. They can be
# extensions coming with Sphinx (named 'sphinx.ext.*') or your custom
# ones.
extensions = [
    'sphinx.ext.autodoc',
    'sphinx.ext.autosummary',
]

# Add any paths that contain templates here, relative to this directory.
templates_path = ['_templates']

# List of patterns, relative to source directory, that match files and
# directories to ignore when looking for source files.
# This pattern also affects html_static_path and html_extra_path.
exclude_patterns = []


# -- Options for HTML output -------------------------------------------------

# The theme to use for HTML and HTML Help pages.  See the documentation for
# a list of builtin themes.
#
html_theme = 'sphinx_rtd_theme'

# Add any paths that contain custom static files (such as style sheets) here,
# relative to this directory. They are copied after the builtin static files,
# so a file named "default.css" will overwrite the builtin "default.css".
html_static_path = ['_static']


# mock hoomd import so we can generate docs without installing
<<<<<<< HEAD
autodoc_mock_imports = ['hoomd', 'hoomd.md', 'hoomd.md.nlist', 'hoomd.comm', 'tensorflow','numpy','hoomd._htf']

# define master doc for newer versions of sphinx
master_doc = 'index'
=======
autodoc_mock_imports = ['hoomd']
>>>>>>> 50336d45
<|MERGE_RESOLUTION|>--- conflicted
+++ resolved
@@ -15,11 +15,8 @@
 import mock
 from copy import copy
 
-<<<<<<< HEAD
 sys.path.insert(0, os.path.abspath('../../'))
 
-=======
->>>>>>> 50336d45
 # get the version string from the codebase
 with open('../../htf/version.py') as f:
     lines = f.readlines()
@@ -70,12 +67,8 @@
 html_static_path = ['_static']
 
 
-# mock hoomd import so we can generate docs without installing
-<<<<<<< HEAD
+# mock imports so we can generate docs without installing
 autodoc_mock_imports = ['hoomd', 'hoomd.md', 'hoomd.md.nlist', 'hoomd.comm', 'tensorflow','numpy','hoomd._htf']
 
 # define master doc for newer versions of sphinx
-master_doc = 'index'
-=======
-autodoc_mock_imports = ['hoomd']
->>>>>>> 50336d45
+master_doc = 'index'