--- conflicted
+++ resolved
@@ -16,8 +16,5 @@
     tfarraycomm
     tfcompute
     tfmanager
-<<<<<<< HEAD
-=======
     tfarraycomm
->>>>>>> f57ca079
     utils