# Copyright (c) 2018 Andrew White at the University of Rochester
# This file is part of the Hoomd-Tensorflow plugin developed by Andrew White
import tensorflow as tf
import os
import pickle

R"""This is a python class that builds the TensorFlow graph.

       Use safe_div class method to avoid nan forces if doing 1/r
       or equivalent force calculations
"""

class graph_builder:
    # \internal
    # \brief Initializes the graphbuilder class
    R""" Build the TensorFlow graph that will be used during the HOOMD run.
    
        Parameters
        ------------
        nneighbor_cutoff
            The maximum number of neigbhors to consider (can be 0)
        output_forces
            True if your graph will compute forces to be used in TensorFlow
    """
    def __init__(self, nneighbor_cutoff, output_forces=True):
        # clear any previous graphs
        atom_number = None
        self.atom_number = atom_number
        tf.reset_default_graph()
        self.nneighbor_cutoff = nneighbor_cutoff
        # use zeros so that we don't need to feed to start session
        self.nlist = tf.placeholder(tf.float32,
                                    shape=[atom_number, nneighbor_cutoff, 4],
                                    name='nlist-input')
        self.virial = None
        self.positions = tf.placeholder(tf.float32, shape=[atom_number, 4],
                                        name='positions-input')
        if not output_forces:
            self.forces = tf.placeholder(tf.float32, shape=[atom_number, 4], name='forces-input')
        self.batch_frac = tf.placeholder(tf.float32, shape=[], name='htf-batch-frac')
        self.batch_index = tf.placeholder(tf.int32, shape=[], name='htf-batch-index')
        self.output_forces = output_forces
        self._nlist_rinv = None
        self.mol_indices = None
        self.mol_batched = False
        self.MN = 0
        self.batch_steps = tf.get_variable('htf-batch-steps', dtype=tf.int32, initializer=0, trainable=False)
        self.update_batch_index_op = \
            self.batch_steps.assign_add(tf.cond(tf.equal(self.batch_index, tf.constant(0)),
                                                true_fn=lambda: tf.constant(1),
                                                false_fn=lambda: tf.constant(0)))
        self.out_nodes = [self.update_batch_index_op]

    ## \var atom_number
    # \internal
    # \brief Number of atoms
    # \details
    # defines the placeholder first dimension, which will be the size of the system

    ## \var nneighbor_cutoff
    # \internal
    # \brief Max size of neighbor list
    # \details
    # Cutoff for maximum number of atoms in each neighbor list

    ## \var nlist
    # \internal
    # \brief The neighbor list
    # \details
    # This is the tensor where the neighbor list is held

    ## \var virial
    # \internal
    # \brief The virial
    # \details
    # Virial associated with the neighbor list

    ## \var positions
    # \internal
    # \brief The particle positions
    # \details
    # Tensor holding the positions of all particles (Euclidean)

    ## \var forces
    # \internal
    # \brief The forces tensor
    # \details
    # If output_forces is true, this is where those are stored

    ## \var batch_frac
    # \internal
    # \brief portion of tensor to use in each batch
    # \details
    # When batching large tensors, this determines the size of the batches,
    # as a fraction of the total size of the tensor which is to be batched

    ## \var batch_index
    # \internal
    # \brief Tracks batching index
    # \details
    # Ranging from 0 to 1 / batch_frac, tracks which part of the batch we're on

    ## \var output_forces
    # \internal
    # \brief Whether to output forces to HOOMD
    # \details
    # If true, forces are calculated and passed to HOOMD

    ## \var _nlist_rinv
    # \internal
    # \brief the 1/r values for each neighbor pair

    ## \var mol_indices
    # \internal
    # \brief Stores molecule indices for each atom
    # \details
    # Each atom is assigned an index associated with its corresponding molecule

    ## \var mol_batched
    # \internal
    # \brief Whether to batch by molecule
    # \details
    # Not yet implemented

    ## \var MN
    # \internal
    # \brief Number of molecules
    # \details
    # This is how many molecules we have among the atoms in our neighbor list

    ## \var batch_steps
    # \internal
    # \brief How many times we have to run our batch calculations

    ## \var update_batch_index_op
    # \internal
    # \brief TensorFlow op for batching
    # \details
    # Custom op that updates the batch index each time we run a batch calculation

    ## \var out_nodes
    # \internal
    # \brief List of TensorFlow ops to put into the graph
    # \details
    # This list is combined with the other ops at runtime to form the TF graph

    @property
    def nlist_rinv(self):
        R""" Returns an N x NN tensor of 1 / r for each neighbor
        """
        if self._nlist_rinv is None:
            r = self.safe_norm(self.nlist[:, :, :3], axis=2)
            self._nlist_rinv = self.safe_div(1.0, r)
        return self._nlist_rinv

    def masked_nlist(self, type_i=None, type_j=None, nlist=None,
                     type_tensor=None):
        R"""Returns a neighbor list masked by the given types.

        Parameters
        ---------
        name
            The name of the tensor
        type_i, type_j
            Use these to select only a certain particle type.
        nlist
            By default it will use self.nlist
        type_tensor
            An N x 1 tensor containing the types of the nlist origin. If None,
            then self.positions will be used
        """
        if nlist is None:
            nlist = self.nlist
        if type_tensor is None:
            type_tensor = self.positions[:, 3]
        if type_i is not None:
            nlist = tf.boolean_mask(nlist, tf.equal(type_tensor, type_i))
        if type_j is not None:
            # cannot use boolean mask due to size
            mask = tf.cast(tf.equal(nlist[:, :, 3], type_j), tf.float32)
            # make it correct size to mask
            mask = tf.reshape(tf.tile(mask, [1, nlist.shape[2]]),
                              [-1, self.nneighbor_cutoff, nlist.shape[2]])
            nlist = nlist * mask
        return nlist

    def compute_rdf(self, r_range, name, nbins=100, type_i=None, type_j=None,
                    nlist=None, positions=None):
        R"""Creates a tensor that has the rdf for a given frame.

        Parameters
        ----------
        bins
            The bins to use for the RDF
        name
            The name of the tensor containing rdf. The name will be
            concatenated with '-r' to create a tensor containing the
            r values of the rdf.
        type_i, type_j
            Use these to select only a certain particle type.
        nlist
            By default it will use self.nlist
        positions
            By default will used built-in positions. This tensor is only used
            to get the origin particle's type. So if you're making your own,
            just make sure column 4 has the type index.

        """
        # to prevent type errors later on
        r_range = [float(r) for r in r_range]
        if nlist is None:
            nlist = self.nlist
        if positions is None:
            positions = self.positions
        # filter types
        nlist = self.masked_nlist(type_i, type_j, nlist)
        r = tf.norm(nlist[:, :, :3], axis=2)
        hist = tf.cast(tf.histogram_fixed_width(r, r_range, nbins + 2),
                       tf.float32)
        shell_rs = tf.linspace(r_range[0], r_range[1], nbins + 1)
        vis_rs = tf.multiply((shell_rs[1:] + shell_rs[:-1]), 0.5,
                             name=name + '-r')
        vols = shell_rs[1:]**3 - shell_rs[:-1]**3
        # remove 0s and Ns
        result = hist[1:-1] / vols
        self.out_nodes.extend([result, vis_rs])
        return result

    def running_mean(self, tensor, name, batch_reduction='mean'):
        R"""Computes running mean of the given tensor

        Parameters
        ----------
            tensor
                The tensor for which you're computing running mean
            name
                The name of the variable in which the running mean will be stored
            batch_reduction
                If the hoomd data is batched by atom index, how should the component
                tensor values be reduced? Options are 'mean' and 'sum'. A sum means
                that tensor values are summed across the batch and then a mean
                is taking between batches. This makes sense for looking at a system
                property like pressure. A mean gives a mean across the batch.
                This would make sense for a per-particle property.


        Returns
        -------
            A variable containing the running mean

        """
        if batch_reduction not in ['mean', 'sum']:
            raise ValueError('Unable to perform {}'
                             'reduction across batches'.format(batch_reduction))
        store = tf.get_variable(name, initializer=tf.zeros_like(tensor),
                                validate_shape=False, dtype=tf.float32, trainable=False)
        with tf.name_scope(name + '-batch'):
            # keep batch avg
            batch_store = tf.get_variable(name + '-batch',
                                          initializer=tf.zeros_like(tensor),
                                          validate_shape=False, dtype=tf.float32, trainable=False)
            with tf.control_dependencies([self.update_batch_index_op]):
                # moving the batch store to normal store after batch is complete
                move_op = store.assign(tf.cond(
                    tf.equal(self.batch_index, tf.constant(0)),
                    true_fn=lambda: (batch_store - store) /
                    tf.cast(self.batch_steps, dtype=tf.float32) + store,
                    false_fn=lambda: store))
                self.out_nodes.append(move_op)
                with tf.control_dependencies([move_op]):
                    reset_op = batch_store.assign(tf.cond(
                        tf.equal(self.batch_index, tf.constant(0)),
                        true_fn=lambda: tf.zeros_like(tensor),
                        false_fn=lambda: batch_store))
                    self.out_nodes.append(reset_op)
                    with tf.control_dependencies([reset_op]):
                        if batch_reduction == 'mean':
                            batch_op = batch_store.assign_add(tensor * self.batch_frac)
                        elif batch_reduction == 'max':
                            batch_op = batch_store.assign_add(tensor)
                        self.out_nodes.append(batch_op)
        return store

    def compute_forces(self, energy, virial=None, positions=None,
                       nlist=None, name=None):
        R""" Computes pairwise or position-dependent forces (field) given
        a potential energy function that computes per-particle
        or overall energy

        Parameters
        ----------
        energy
            The potential energy
        virial
             None - (default) virial contribution will be computed
             if the graph outputs forces
             Can be set with True/False instead. Note that the virial
             term that depends on positions is
             not computed.
        Returns
        --------
        The TF force tensor. Note that the virial part will be stored
        as the class attribute virial and will
        be saved automatically.

        """
        if virial is None:
            if self.output_forces:
                virial = True
            else:
                virial = False
        if nlist is None:
            nlist = self.nlist
        if positions is None:
            positions = self.positions
        with tf.name_scope('force-gradient'):
            # compute -gradient wrt positions
            if positions is not False:
                pos_forces = tf.gradients(tf.negative(energy), positions)[0]
            else:
                pos_forces = None
            if pos_forces is not None:
                pos_forces = tf.identity(pos_forces, name='pos-force-gradient')
            # minus sign cancels when going from force on
            # neighbor to force on origin in nlist
            nlist_forces = tf.gradients(energy, nlist)[0]
            if nlist_forces is not None:
                nlist_forces = tf.identity(tf.math.multiply(tf.constant(2.0), nlist_forces),
                                           name='nlist-pairwise-force'
                                                '-gradient-raw')
                zeros = tf.zeros(tf.shape(nlist_forces))
                nlist_forces = tf.where(tf.is_finite(nlist_forces),
                                        nlist_forces, zeros,
                                        name='nlist-pairwise-force-gradient')
                nlist_reduce = tf.reduce_sum(nlist_forces, axis=1,
                                             name='nlist-force-gradient')
                if virial:
                    with tf.name_scope('virial-calc'):
                        # now treat virial
                        nlist3 = nlist[:, :, :3]
                        rij_outter = tf.einsum('ijk,ijl->ijkl', nlist3, nlist3)
                        # F / rs
                        self.nlist_r_mag = graph_builder.safe_norm(
                            nlist3, axis=2, name='nlist-r-mag')
                        self.nlist_force_mag = graph_builder.safe_norm(
                            nlist_forces, axis=2, name='nlist-force-mag')
                        F_rs = self.safe_div(self.nlist_force_mag, 2.0 *
                                             self.nlist_r_mag)
                        # sum over neighbors: F / r * (r (outter) r)
                        self.virial = -1.0 * tf.einsum('ij,ijkl->ikl',
                                                       F_rs, rij_outter)
        if pos_forces is None and nlist_forces is None:
            raise ValueError('Found no dependence on positions or neighbors'
                             'so forces cannot be computed')
        if pos_forces is not None and nlist_forces is not None:
            forces = tf.add(nlist_reduce, pos_forces, name='forces-added')
        elif pos_forces is None:
            forces = nlist_reduce
        else:
            forces = pos_forces

        # set w to be potential energy
        if len(energy.shape) > 1:
            # reduce energy to be correct shape
            print('WARNING: Your energy is multidimensional per particle.'
                  'Hopefully that is intentional')
            energy = tf.reshape(
                tf.reduce_sum(energy, axis=list(range(1, len(energy.shape)))),
                [tf.shape(forces)[0], 1])
            forces = tf.concat([forces[:, :3], energy], -1)
        elif len(energy.shape) == 0:
            forces = tf.concat([forces[:, :3],
                                tf.reshape(tf.tile(tf.reshape(energy, [1]),
                                                   tf.shape(forces)[0:1]),
                                           shape=[-1, 1])],
                               -1)
        else:
            forces = tf.concat(
                [forces[:, :3], tf.reshape(
                    energy,
                    [tf.shape(forces)[0], 1])], -1)
        return tf.identity(forces, name='computed-forces')

    def build_mol_rep(self, MN):
        R"""
        This creates mol_forces, mol_positions, and mol_nlist which are
        mol_number x MN x 4 (mol_forces, mol_positions) and ? x MN x NN x 4 (mol_nlist)
        tensors batched by molecule, where MN is the number of molecules. MN
        is determined at run time. The MN must be chosen to be large enough to
        encompass all molecules. If your molecule is 6 atoms and you chose MN=18,
        then the extra entries will be zeros. Note that your input should be 0 based,
        but subsequent tensorflow data will be 1 based, since 0 means no atom.
        The specification of what is a molecule
        will be passed at runtime, so that it can be dynamic if desired.

        To convert a _mol quantity to a per-particle quantity, call
        scatter_mol_quanitity(tensor)
<<<<<<< HEAD
        Parameters
        ----------
        MN:
            The number of molecules
        """
        self.mol_indices = tf.placeholder(tf.int32, shape=[None, MN], name='htf-molecule-index')
=======
        '''

        self.mol_indices = tf.placeholder(tf.int32,
                                          shape=[None, MN],
                                          name='htf-molecule-index')
        self.rev_mol_indices = tf.placeholder(tf.int32,
                                              shape=[None, 2],
                                              name='htf-reverse-molecule-index')
>>>>>>> 65534a3c
        self.mol_flat_idx = tf.reshape(self.mol_indices, shape=[-1])

        # we add one dummy particle to the positions, nlist, and forces so that
        # we can fill the mol indices with 0s which will slice
        # these dummy particles. Thus we will add one to the mol indices when
        # we do tf compute to prepare.
        ap = tf.concat((
                tf.constant([0, 0, 0, 0], dtype=self.positions.dtype, shape=(1, 4)),
                self.positions),
            axis=0)
        an = tf.concat(
            (tf.zeros(shape=(1, self.nneighbor_cutoff, 4), dtype=self.positions.dtype), self.nlist),
            axis=0)
        self.mol_positions = tf.reshape(tf.gather(ap, self.mol_flat_idx), shape=[-1, MN, 4])
        self.mol_nlist = tf.reshape(
            tf.gather(an, self.mol_flat_idx),
            shape=[-1, MN, self.nneighbor_cutoff, 4])
        if not self.output_forces:
            af = tf.concat((
                    tf.constant([0, 0, 0, 0], dtype=self.positions.dtype, shape=(1, 4)),
                    self.forces),
                axis=0)
            self.mol_forces = tf.reshape(tf.gather(af, self.mol_flat_idx), shape=[-1, 4])
        self.MN = MN

    @staticmethod
    def safe_div(numerator, denominator, delta=3e-6, **kwargs):
        R"""
        There are some numerical instabilities that can occur during learning
        when gradients are propagated. The delta is problem specific.
        """
        op = tf.where(
               tf.greater(denominator, delta),
               tf.truediv(numerator, denominator + delta),
               tf.zeros_like(denominator))

        # op = tf.divide(numerator, denominator + delta, **kwargs)
        return op

    @staticmethod
    def safe_norm(tensor, delta=1e-7, **kwargs):
        R"""
        There are some numerical instabilities that can occur during learning
        when gradients are propagated. The delta is problem specific.
        NOTE: delta of safe_div must be > sqrt(3) * (safe_norm delta)
        #https://github.com/tensorflow/tensorflow/issues/12071
        """
        return tf.norm(tensor + delta, **kwargs)

    def save(self, model_directory, force_tensor=None, virial=None,
             out_nodes=[], move_previous=True):
        R"""Save the graph model to specified directory.

        Parameters
        ----------
        model_directory
            Multiple files will be saved, including a dictionary with
            information specific to hoomd-tf and TF model files.
        force_tensor
            The forces that should be sent to hoomd
        virial
            The virial which should be sent to hoomd. If None and you called
            compute_forces, then the virial computed from that
            function will be saved.
        out_nodes
            Any additional TF graph nodes that should be executed.
            For example, optimizers, printers, etc.
        """
        if force_tensor is None and self.output_forces:
            raise ValueError('You must provide force_tensor if you are'
                             'outputing forces')

        if force_tensor is not None and not self.output_forces:
            raise ValueError('You should not provide forces since you set'
                             'output_forces to be False in constructor')

        if type(out_nodes) != list:
            raise ValueError('out_nodes must be a list')

        # add any attribute out_nodes
        out_nodes += self.out_nodes

        if self.output_forces:
            if len(force_tensor.shape) != 2:
                raise ValueError(
                    'force_tensor should be N x 3 or N x 4. You'
                    'gave a ' + ','.join([str(x) for x in force_tensor.shape]))
            if force_tensor.shape[1] == 3:
                # add w information if it was removed
                with tf.name_scope('add-ws'):
                    force_tensor = tf.concat(
                        [force_tensor, tf.reshape(
                                self.positions[:, 3], [-1, 1])],
                        axis=1, name='forces')

            self.forces = force_tensor
            if virial is None:
                if self.virial is not None:
                    virial = self.virial
                else:
                    print('WARNING: You did not provide a virial for {},'
                          ' so per particle virials will not be'
                          ' correct'.format(model_directory))
            else:
                assert virial.shape == [None, self.nneighbor_cutoff, 3, 3]
        else:
            if len(out_nodes) == 0:
                raise ValueError('You must provide nodes to run (out_nodes)'
                                 'if you are not outputting forces')

        os.makedirs(model_directory, exist_ok=True)

        if move_previous and len(os.listdir(model_directory)) > 0:
            bkup_int = 0
            bkup_str = 'previous_model_{}'.format(bkup_int)
            while bkup_str in os.listdir(model_directory):
                bkup_int += 1
                bkup_str = 'previous_model_{}'.format(bkup_int)
            os.makedirs(os.path.join(model_directory, bkup_str))
            for i in os.listdir(model_directory):
                if os.path.isfile(os.path.join(model_directory, i)):
                    os.rename(os.path.join(model_directory, i),
                              os.path.join(model_directory, bkup_str, i))
            print('Note: Backed-up {} previous model to {}'.format(
                    model_directory, os.path.join(model_directory, bkup_str)))
        meta_graph_def = tf.train.export_meta_graph(filename=(
                os.path.join(model_directory, 'model.meta')))
        # with open(os.path.join(model_directory, 'model.pb2'), 'wb') as f:
        # f.write(tf.get_default_graph().as_graph_def().SerializeToString())
        # save metadata of class
        graph_info = {
            'NN': self.nneighbor_cutoff,
            'model_directory': model_directory,
            'forces': self.forces.name,
            'positions': self.positions.name,
            'virial': None if virial is None else virial.name,
            'nlist': self.nlist.name,
            'dtype': self.nlist.dtype,
            'output_forces': self.output_forces,
            'out_nodes': [x.name for x in out_nodes],
            'mol_indices':
            self.mol_indices.name if self.mol_indices is not None else None,
            'rev_mol_indices':
            self.rev_mol_indices.name if self.mol_indices is not None else None,
            'MN': self.MN
            }
        with open(os.path.join(model_directory, 'graph_info.p'), 'wb') as f:
            pickle.dump(graph_info, f)<|MERGE_RESOLUTION|>--- conflicted
+++ resolved
@@ -395,15 +395,11 @@
 
         To convert a _mol quantity to a per-particle quantity, call
         scatter_mol_quanitity(tensor)
-<<<<<<< HEAD
         Parameters
         ----------
         MN:
             The number of molecules
         """
-        self.mol_indices = tf.placeholder(tf.int32, shape=[None, MN], name='htf-molecule-index')
-=======
-        '''
 
         self.mol_indices = tf.placeholder(tf.int32,
                                           shape=[None, MN],
@@ -411,7 +407,6 @@
         self.rev_mol_indices = tf.placeholder(tf.int32,
                                               shape=[None, 2],
                                               name='htf-reverse-molecule-index')
->>>>>>> 65534a3c
         self.mol_flat_idx = tf.reshape(self.mol_indices, shape=[-1])
 
         # we add one dummy particle to the positions, nlist, and forces so that
