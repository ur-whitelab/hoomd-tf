# Copyright (c) 2020 HOOMD-TF Developers
import tensorflow as tf
import hoomd.htf as htf
import os
import pickle
from pkg_resources import parse_version
from .utils import center_of_mass, compute_nlist


class SimModel(tf.keras.Model):
    R'''
    SimModel is the main way that HOOMD-TF interacts with a simulation.
    '''

    def __init__(
            self, nneighbor_cutoff, output_forces=True,
            virial=False, check_nlist=False, dtype=tf.float32,
            name='htf-model', cg_mapping=None, r_cut=None, **kwargs):
        R'''

            SimModel is the main way that HOOMD-TF interacts with a simulation.
            Any ``kwargs`` are passed to :py:meth:`setup`.

            :param nneighbor_cutoff: The maximum number of neighbors to consider (can be 0)
            :type nneighbor_cutoff: int
            :param output_forces: True if your graph will compute
                forces to be used in the Hoomd simulation
            :type output_forces: bool
            :param check_nlist: True will raise error if neighbor
                                list overflows (nneighbor_cutoff too low)
            :type check_nlist: bool
            :param dtype: The floating point specification for model (e.g., ``tf.float32``)
            :type dtype: dtype
            :param name: The name of the TensorFlow keras model
            :type name: string
            :param cg_mapping: Optional. CG mapping matrix to use SimModel with CG mapped positions and neighbor list.
                               If using with a CG mapping, must also specify r_cut. See TODO:add link to cg mapping notebook
            :type cg_mapping: numpy array
            :param r_cut: Optional, unless cg_mapping is not None. Cutoff radius for use in CG neighbor list.
            :type r_cut: float

            '''
        super(SimModel, self).__init__(dtype=dtype, name=name)
        self.nneighbor_cutoff = nneighbor_cutoff
        self.output_forces = output_forces
        self.virial = virial
        if cg_mapping is not None:
            if r_cut is None:
                raise AssertionError('SimModel: When specifying a cg_mapping, you must also specify r_cut')
            self.cg_mapping = tf.cast(cg_mapping, dtype)
            self.r_cut = tf.cast(r_cut, dtype)
        else:
            self.cg_mapping = None
            self.r_cut = None
        

        # check if overridden
        if SimModel.compute == self.__class__.compute:
            raise AttributeError(
                'You must implement compute method in subclass')

        input_signature = [
            tf.TensorSpec(
                shape=[None, max(1, nneighbor_cutoff), 4], dtype=dtype),  # nlist
            tf.TensorSpec(shape=[None, 4], dtype=dtype),  # positions
            tf.TensorSpec(shape=[None, 3], dtype=dtype),  # box
        ]

        try:
            # only expect the number of argument counts
            self._arg_count = self.compute.__code__.co_argcount - 1  # - 1 for self
            # check if training is needed
            self._pass_training = 'training' == self.compute.__code__.co_varnames[
                self._arg_count]
            # remove one arg for training arg
            if self._pass_training:
                self._arg_count -= 1
                # We cannot trace it, so no use of input_sig
                self._compute = tf.function(self.compute)

            else:
                self._compute = tf.function(
                    self.compute, input_signature=input_signature[:self._arg_count])
        except AttributeError:
            raise AttributeError(
                'SimModel child class must implement compute method, and should not implement call')

        self.check_nlist = check_nlist
        self.batch_steps = tf.Variable(
            name='htf-batch-steps', dtype=tf.int32, initial_value=0, trainable=False)
        self._running_means = []
        self.setup(**kwargs)

    def get_config(self):
        config = {
            'nneighbor_cutoff': self.nneighbor_cutoff,
            'output_forces': self.output_forces,
            'virial': self.virial,
            'check_nlist': self.check_nlist,
            'name': self.name,
            'dtype': self.dtype
        }
        return config

    def compute(self, nlist, positions, box, training=True):
        R'''
        The main method were computation occurs. This method must be implemented
        by subclass. You may take less args, e.g. ``(nlist, positions)``.
        It should return one or more values as a tuple of tensors.
        The first element is interpreted as forces (if ``output_forces=True``, default).
        Second element is interpreted as virial (if ``virial=True``, not default). Subsequent
        elements of tuple are only accessible if :py:meth:`.tfcompute.attach` is passed
        ``save_output_period``, after which you can obtain from the ``tfcompute`` object
        as the ``outputs`` attribute. Use :py:func:`compute_nlist_forces` or
        :py:func:`compute_positions_forces` to compute forces from an energy.

        :param nlist: an ``N x NN x 4`` tensor containing the nearest
            neighbors. An entry of all zeros indicates that less than ``NN`` nearest
            neighbors where present for a particular particle. The last axis 4
            dimensions are ``x,y,z`` and ``w``, which is the particle type. Particle
            type is an integer starting at 0. Note that the ``x,y,z`` values are a
            vector originating at the particle and ending at its neighbor.
        :type nlist: tensor
        :param positions: an ``N x 4`` tensor of particle positions (x,y,z) and type.
        :type positions: tensor

        :param box: a ``3x3`` tensor containing the low box coordinate (row 0),
            high box coordinate (row 1), and then tilt factors (row 2).
            Call :py:func:`.box_size` to convert to size
        :type box: tensor

        :param training: a boolean indicating if doing training or inference.
        :type trainig: bool

        :return: Tuple of tensors

        '''
        raise AttributeError(
            'You must implement compute in your subclass')

    def setup(self, **kwargs):
        R'''
        This method can be implemented by a subclass to perform
        tasks after object creation. Any ``kwargs`` passed to
        :py:meth:`.SimModel.__init__` will be args
        here. This method will be called automatically.
        '''
        pass

    def call(self, inputs, training):
        # can't do the beautiful simple way as before. Need to slice out the stupid box
        if self._arg_count > 2 and inputs[2].shape.rank == 3:
            # this is so stupid.
            bs = tf.sparse.slice(inputs[2], start=[0, 0, 0], size=[1, 3, 3])
            inputs = (
                *inputs[:2], tf.reshape(tf.sparse.to_dense(bs), (3, 3)), *inputs[3:self._arg_count])
        if self._pass_training:
            out = self._compute(*inputs[:self._arg_count], training)
        else:
            out = self._compute(*inputs[:self._arg_count])
        if tf.is_tensor(out):
            out = (out,)
        return out

    def retrace_compute(self):
        R'''
        Force a retrace of the compute function. This is necessary
        if your compute function depends on variables inside ``self``.
        For  example:

        .. code:: python
            def compute(self, nlist):
                if self.flag:
                    nlist *= 2

        If ``self.flag`` is changed after executing your model,
        you must call this function to force TF retrace your function.

        '''
        self._compute = tf.function(self.compute)

    @tf.function
    def compute_inputs(self, dtype, nlist_addr, positions_addr,
                       box_addr, forces_addr=0):
        hoomd_to_tf_module = load_htf_op_library('hoomd2tf_op')
        hoomd_to_tf = hoomd_to_tf_module.hoomd_to_tf

        box = hoomd_to_tf(
            address=box_addr,
            shape=[3],
            T=dtype,
            name='box-input'
        )

        # use CG mapped positions if cg_mapping exists, AA if not
        if self.cg_mapping is None:
            pos = hoomd_to_tf(
                address=positions_addr,
                shape=[4],
                T=dtype,
                name='pos-input'
            )
        else:
            aa_pos = hoomd_to_tf(
                address=positions_addr,
                shape=[4],
                T=dtype,
                name='aa-pos-input'
            )
<<<<<<< HEAD
            mapped_pos = htf.center_of_mass(positions=aa_pos,
                mapping=self.cg_mapping,
                box_size=tf.cast(htf.box_size(box), dtype),
=======
            mapped_pos = center_of_mass(positions=aa_pos,
                mapping=self.cg_mapping,
                box_size=tf.cast(box_size(box), dtype),
>>>>>>> 7c43e059
                dtype=dtype,
                name='cg-pos-raw'
            )
            # fake the types for now TODO: add CG type tracking -- should this be optional/have default behavior?
            pos = tf.concat([mapped_pos, tf.ones((mapped_pos.shape[0], 1), dtype=mapped_pos.dtype)], axis=-1, name='cg-pos-input')

        if self.nneighbor_cutoff > 0:
            if self.cg_mapping is None:
                nlist = tf.reshape(hoomd_to_tf(
                    address=nlist_addr,
                    shape=[4 * self.nneighbor_cutoff],
                    T=dtype,
                    name='nlist-input'
                ), [-1, self.nneighbor_cutoff, 4])
            else:
                # find CG mapped neighbor list
<<<<<<< HEAD
                nlist = htf.compute_nlist(
                    positions=tf.cast(pos, dtype),
                    r_cut=tf.cast(self.r_cut, dtype),
                    NN=tf.cast(self.nneighbor_cutoff, tf.int32),
                    box_size=tf.cast(htf.box_size(box), dtype),
=======
                nlist = compute_nlist(
                    positions=tf.cast(pos, dtype),
                    r_cut=tf.cast(self.r_cut, dtype),
                    NN=tf.cast(self.nneighbor_cutoff, tf.int32),
                    box_size=tf.cast(box_size(box), dtype),
>>>>>>> 7c43e059
                    sorted=True,
                    return_types=False # if True: says pos needs to have types (it's Nx3 but needs to be Nx4)
                )
                
        else:
            nlist = tf.zeros([1, 1, 4], dtype=dtype)



        # check box skew
        tf.Assert(tf.less(tf.reduce_sum(box[2]), 0.0001), ['box is skewed'])

        # for TF2.4.1 we hack the box to have leading batch dimension
        # because TF has 4k backlogged issues
        # get and parse the version of the detected TF version
        vtf = parse_version(tf.__version__)
        if vtf >= parse_version('2.4'):
            box = tf.SparseTensor(
                indices=[[0, 0, 0],
                         [0, 0, 1],
                         [0, 0, 2],
                         [0, 1, 0],
                         [0, 1, 1],
                         [0, 1, 2],
                         [0, 2, 0],
                         [0, 2, 1],
                         [0, 2, 2]],
                values=tf.reshape(box, (-1,)),
                dense_shape=(tf.shape(pos)[0], 3, 3)
            )

        if self.check_nlist:
            NN = tf.reduce_max(
                input_tensor=tf.reduce_sum(
                    input_tensor=tf.cast(
                        nlist[:, :, 0] > 0,
                        tf.dtypes.int32), axis=1),
                axis=0)
            tf.debugging.assert_less(NN, self.nneighbor_cutoff,
                                     message='Neighbor list is full!')

        result = [tf.cast(nlist, dtype), tf.cast(
            pos, dtype), tf.cast(box, dtype)]

        if forces_addr > 0:
            forces = hoomd_to_tf(
                address=forces_addr,
                shape=[4],
                T=dtype,
                name='forces-input'
            )
            # apply CG mapping if it exists, return mapped positions/nlist/forces
            if self.cg_mapping is not None:
                result.append(tf.sparse.sparse_dense_matmul(tf.cast(self.cg_mapping, dtype), tf.cast(forces, dtype)))
            else:
                result.append(tf.cast(forces, dtype))

        

        return result

    @tf.function
    def compute_outputs(self, dtype, force_addr, virial_addr, forces, virial=None):

        if forces.shape[1] == 3:
            forces = tf.concat(
                [forces, tf.zeros(tf.shape(forces)[0])[:, tf.newaxis]],
                axis=1, name='forces')
        tf_to_hoomd_module = load_htf_op_library('tf2hoomd_op')
        tf_to_hoomd = tf_to_hoomd_module.tf_to_hoomd
        tf_to_hoomd(
            tf.cast(forces, dtype),
            address=force_addr)
        if virial is not None:
            tf_to_hoomd(
                tf.cast(virial, dtype),
                address=virial_addr)


class MolSimModel(SimModel):
    '''
    A molecular batched py:class:`.SimModel`
    '''

    def __init__(
            self, MN, mol_indices,
            nneighbor_cutoff, output_forces=True,
            virial=False, check_nlist=False,
            dtype=tf.float32, name='htf-mol-model',
            **kwargs):
        R'''
        The change from :py:meth:`.SimModel.__init__` are the first two parameters.

        :param MN: The number of atoms in a molecule.
            MN must be chosen to be large enough to encompass all molecules. If your molecule
            is 6 atoms and you chose MN=18, then the extra entries will be zeros.
        :type MN: int

        :param mol_indices: ``mol_indices`` describes the molecules in your system as
            a list of atom indices. This can be created directly from a
            hoomd system via :py:func:`.find_molecules`.
            The ``mol_indices`` are a, possibly ragged, 2D python list where each
            element in the list is a list of atom indices for a molecule. For
            example, ``[[0,1], [1]]`` means that there are two molecules with the
            first containing atoms 0 and 1 and the second containing atom 1. Note
            that the molecules can be different size and atoms can exist in multiple
            molecules.
        :type mol_indices: list of lists
        '''

        super(MolSimModel, self).__init__(
            nneighbor_cutoff, output_forces=output_forces,
            virial=virial, check_nlist=check_nlist,
            dtype=dtype, name=name, **kwargs)
        self.MN = MN

        self.mol_indices = mol_indices

        # fill out the indices
        for mi in self.mol_indices:
            for i in range(len(mi)):
                # add 1 so that an index of 0 corresponds to slicing a dummy atom
                mi[i] += 1
            if len(mi) > MN:
                raise ValueError('One of your molecule indices'
                                 ' has more than MN indices.'
                                 'Increase MN in your graph.')
            while len(mi) < MN:
                mi.append(0)

        self.rev_mol_indices = _make_reverse_indices(mol_indices)

        # check if overridden
        if MolSimModel.mol_compute == self.__class__.mol_compute:
            raise AttributeError(
                'You must implement mol_compute method in subclass of MolSimModel')
        try:
            self._mol_arg_count = self.mol_compute.__code__.co_argcount - 1
            if self._mol_arg_count < 3:
                raise AttributeError('You are creating a molecular batched '
                                     'model, but are only using per atom  nlist/positions. Either '
                                     'use only SimModel or increase your argument count to mol_compute')
        except AttributeError:
            raise AttributeError(
                'MolSimModel child class must implement mol_compute method, '
                'and should not implement call')

    def get_config(self):
        config = super(MolSimModel, self).get_config()
        config.update(
            {
                'MN': self.MN,
                'mol_indices': self.mol_indices
            })
        return config

    def mol_compute(self, nlist, positions, mol_nlist, mol_positions, box, training):
        R'''
        See :py:meth:`.SimModel.compute` for details.
        Make sure that your forces still use ``nlist`` when computing, instead of ``mol_nlist``.
        You may take less args in your implementation, like
        ``mol_compute(self, nlist, positions, mol_nlist)``.

        :param nlist: an ``N x NN x 4`` tensor containing the nearest
            neighbors. An entry of all zeros indicates that less than ``NN`` nearest
            neighbors where present for a particular particle. The last axis 4
            dimensions are ``x,y,z`` and ``w``, which is the particle type. Particle
            type is an integer starting at 0. Note that the ``x,y,z`` values are a
            vector originating at the particle and ending at its neighbor.
        :type nlist: tensor
        :param positions: an ``N x 4`` tensor of particle positions (x,y,z) and type.
        :type positions: tensor

        :param mol_nlist: a ``mol_number x MN x NN x 4`` tensor containing the nearest
            neighbors broken out by molecule. An entry of all zeros indicates
            that less than ``NN`` nearest
            neighbors where present for a particular particle. The last axis 4
            dimensions are ``x,y,z`` and ``w``, which is the particle type. Particle
            type is an integer starting at 0. Note that the ``x,y,z`` values are a
            vector originating at the particle and ending at its neighbor.
        :type nlist: tensor
        :param mol_positions: a ``mol_number x MN x N x 4`` tensor of
            particle positions (x,y,z) and type.
        :type positions: tensor

        :param box: a ``3x3`` tensor containing the low box coordinate (row 0),
            high box coordinate (row 1), and then tilt factors (row 2).
            Call :py:func:`.box_size` to convert to size
        :type box: tensor

        :param training: a boolean indicating if doing training or inference.
        :type trainig: bool

        :return: Tuple of tensors

        '''
        raise AttributeError('You must implement mol_compute method')

    def compute(self, nlist, positions, box, training):

        mol_flat_idx = tf.reshape(self.mol_indices, shape=[-1])

        # we add one dummy particle to the positions, nlist, and forces so that
        # we can fill the mol indices with 0s which will slice
        # these dummy particles. Thus we will add one to the mol indices when
        # we do tf compute to prepare.
        ap = tf.concat((
            tf.constant([0, 0, 0, 0], dtype=positions.dtype,
                        shape=(1, 4)),
            positions),
            axis=0)
        an = tf.concat(
            (tf.zeros(shape=(1, self.nneighbor_cutoff, 4),
                      dtype=positions.dtype), nlist),
            axis=0)
        mol_positions = tf.reshape(
            tf.gather(ap, mol_flat_idx), shape=[-1, self.MN, 4])
        mol_nlist = tf.reshape(
            tf.gather(an, mol_flat_idx),
            shape=[-1, self.MN, self.nneighbor_cutoff, 4])
        inputs = [nlist, positions, mol_nlist, mol_positions, box, training]
        return self.mol_compute(*inputs[:self._mol_arg_count])


def compute_positions_forces(positions, energy):
    R'''
    Computes position dependent forces given
    a potential energy function. Returns forces as a ``N x 4`` tensor, where
    the last dimension of axis 1 is per-particle energy if available, otherwise
    0.

    :param positions: ``N x 4`` or ``N x 3`` positions tensor
    :type nlist: tensor
    :param energy: The potential energy. Can be size ``1``, ``N``, or ``N x ?``
    :type energy: tensor
    :return: Forces as tensor
    '''
    forces = -tf.gradients(energy, positions)[0]
    return _add_energy(forces, energy)


def _compute_virial(nlist, nlist_forces):
    # now treat virial
    nlist3 = nlist[:, :, :3]
    rij_outter = tf.einsum('ijk,ijl->ijkl', nlist3, nlist3)
    # F / rs
    nlist_r_mag = tf.norm(
        nlist3, axis=2, name='nlist-r-mag')
    nlist_force_mag = tf.norm(
        nlist_forces, axis=2, name='nlist-force-mag')
    F_rs = tf.math.divide_no_nan(nlist_force_mag, 2.0 *
                                 nlist_r_mag)
    # sum over neighbors: F / r * (r (outter) r)
    virial = -1.0 * tf.einsum('ij,ijkl->ikl',
                              F_rs, rij_outter)
    return virial


def compute_nlist_forces(nlist, energy, virial=False):
    R'''
    Computes pairwise forces given
    a potential energy function that computes per-particle
    or overall energy. Returns forces as a ``N x 4`` tensor, where
    the last dimension of axis 1 is per-particle energy if available, otherwise
    0.

    :param nlist: ``N x NN x 4`` or ``N`` x ``NN`` x 3 neighbor list
    :type nlist: tensor
    :param energy: The potential energy. Can be size ``1`` ``N`` or ``N x L``
    :type energy: tensor
    :param virial: True if virial contribution will be computed.
    :type virial: bool
    :return: Either the forces or a tuple with forces, virial.
    '''
    nlist_grad = tf.gradients(energy, nlist)[0]
    if nlist_grad is None:
        raise ValueError(
            'Could not find dependence between energy and nlist.'
            ' Did you put them in wrong order?')
    # remove 0s and *2
    nlist_forces = tf.math.multiply_no_nan(nlist_grad, 2.0)
    nlist_reduce = tf.reduce_sum(input_tensor=nlist_forces, axis=1,
                                 name='nlist-force-gradient')
    if virial:
        return tf.tuple([_add_energy(nlist_reduce, energy),
                         _compute_virial(nlist, nlist_forces)])
    else:
        return _add_energy(nlist_reduce, energy)


def _add_energy(forces, energy):
    if len(energy.shape) > 1:
        # reduce energy to be correct shape
        print('WARNING: Your energy is multidimensional per particle.'
              'Hopefully that is intentional')
        energy = tf.reshape(
            tf.reduce_sum(energy, axis=list(range(1, len(energy.shape)))),
            [tf.shape(forces)[0], 1])
        forces = tf.concat([forces[:, :3], energy], -1)
    elif len(energy.shape) == 0:
        forces = tf.concat([forces[:, :3],
                            tf.reshape(tf.tile(tf.reshape(energy, [1]),
                                               tf.shape(forces)[0:1]),
                                       shape=[-1, 1])],
                           -1)
    else:
        forces = tf.concat(
            [forces[:, :3], tf.reshape(
                energy,
                [tf.shape(forces)[0], 1])], -1)
    return forces


@tf.function
def safe_norm(tensor, delta=1e-7, **kwargs):
    '''
    There are some numerical instabilities that can occur during learning
    when gradients are propagated. The delta is problem specific.
    **Note you should not take a safe norm and then pass to** ``tf.math.divide_no_nan``
    See `this TensorFlow issue <https://github.com/tensorflow/tensorflow/issues/12071>`_.

    :param tensor: the tensor over which to take the norm
    :param delta: small value to add so near-zero is treated without too much
        accuracy loss.
    :return: The safe norm op (TensorFlow operation)
    '''
    return tf.norm(tensor=tensor + delta, **kwargs)


@tf.function
def box_size(box):
    # stupid trick to treat 2.4 TF
    if box.shape.rank == 3:
        bs = tf.sparse.slice(box, start=[0, 0, 0], size=[1, 3, 3])
        box = tf.reshape(tf.sparse.to_dense(bs), (3, 3))
    return box[1, :] - box[0, :]


@tf.function
def wrap_vector(r, box):
    '''Computes the minimum image version of the given vector.

        :param r: The vector to wrap around the Hoomd box.
        :type r: tensor
        :return: The wrapped vector as a TF tensor
    '''
    bs = box_size(box)
    return r - tf.math.round(r / bs) * bs


@tf.function
def nlist_rinv(nlist):
    ''' Returns an ``N x NN`` tensor of 1 / r for each neighbor
    while correctly treating zeros. Empty neighbors are
    still zero and it is differentiable.
    '''
    # STOP: DO NOT EDIT THIS
    # This was built with dark magic and
    # a complex ritual. It is highly-tuned
    # and the only way to prevent nans
    # from ruining your life when differentiated
    # wrt parameter values.
    delta = 3e-6
    r = safe_norm(nlist[:, :, :3], axis=2, delta=delta / 3 / 10)
    return tf.where(
        tf.greater(r, delta),
        tf.truediv(1.0, r + delta),
        tf.zeros_like(r))


def compute_rdf(nlist, r_range, type_tensor=None, nbins=100, type_i=None, type_j=None):
    '''Computes the pairwise radial distribution function

    :param nlist: Neighbor list to use for RDF calculation.
    :type nlist: tensor
    :param r_range: A list containing two elements, begin and end, for r range.
    :type r_range: 2 element list
    :param type_tensor: ``N x 1`` tensor containing types. Can use ``positions[:, 3]``
    :type type_tensor: tensor
    :param bins: The bins to use for the RDF
    :type bins: int
    :param type_i: Use this to select the first particle type.
    :type type_i: int
    :param type_j: Use this to select the second particle type.
    :type type_j: int

    :return: length ``nbins`` tensor of the RDF (not normalized).
    '''
    # to prevent type errors later on
    r_range = tf.cast(r_range, tf.float32)
    # filter types
    if type_tensor is not None:
        nlist = masked_nlist(nlist, type_tensor, type_i, type_j)
    r = tf.norm(tensor=nlist[:, :, :3], axis=2)
    hist = tf.cast(tf.histogram_fixed_width(r, r_range, nbins + 2),
                   tf.float32)
    shell_rs = tf.linspace(r_range[0], r_range[1], nbins + 1)
    vis_rs = tf.multiply((shell_rs[1:] + shell_rs[:-1]), 0.5)
    vols = shell_rs[1:]**3 - shell_rs[:-1]**3
    # remove 0s and Ns
    result = hist[1:-1] / vols
    return result, vis_rs


@tf.function
def masked_nlist(nlist, type_tensor, type_i=None, type_j=None):
    '''Returns a neighbor list masked by the given particle type(s).

    :param nlist: Neighbor list to use for RDF calculation.
    :type nlist: tensor
    :param type_tensor: ``N x 1`` tensor containing types. Can use ``positions[:, 3]``
    :type type_tensor: tensor
    :param type_i: Use this to select the first particle type.
    :type type_i: int
    :param type_j: Use this to select the second particle type.
    :type type_j: int
    :return: The masked neighbor list tensor.
    '''
    if type_i is not None:
        nlist = tf.boolean_mask(
            tensor=nlist, mask=tf.equal(type_tensor, type_i))
    if type_j is not None:
        # cannot use boolean mask due to shape
        mask = tf.cast(tf.equal(nlist[:, :, 3], type_j), tf.float32)
        nlist = nlist * mask[:, :, tf.newaxis]
    return nlist


def load_htf_op_library(op):
    import hoomd.htf
    path = hoomd.htf.__path__[0]
    try:
        op_path = os.path.join(path, op, 'lib_{}'.format(op))
        if os.path.exists(op_path + '.so'):
            op_path += '.so'
        elif os.path.exists(op_path + '.dylib'):
            op_path += '.dylib'
        else:
            raise OSError()
        mod = tf.load_op_library(op_path)
    except OSError:
        raise OSError('Unable to load OP {}. '
                      'Expected to be in {}'.format(op, path))
    return mod


def _make_reverse_indices(mol_indices):
    num_atoms = 0
    for m in mol_indices:
        num_atoms = max(num_atoms, max(m))
    # you would think add 1, since we found the largest index
    # but the atoms are 1-indexed to distinguish between
    # the "no atom" case (hence the - 1 below)
    rmi = [[] for _ in range(num_atoms)]
    for i in range(len(mol_indices)):
        for j in range(len(mol_indices[i])):
            index = mol_indices[i][j]
            if index > 0:
                rmi[index - 1] = [i, j]
    warned = False
    for r in rmi:
        if len(r) != 2 and not warned:
            warned = True
            print('Not all of your atoms are in a molecule\n')
            r.extend([-1, -1])
    return rmi<|MERGE_RESOLUTION|>--- conflicted
+++ resolved
@@ -1,6 +1,5 @@
 # Copyright (c) 2020 HOOMD-TF Developers
 import tensorflow as tf
-import hoomd.htf as htf
 import os
 import pickle
 from pkg_resources import parse_version
@@ -207,15 +206,9 @@
                 T=dtype,
                 name='aa-pos-input'
             )
-<<<<<<< HEAD
-            mapped_pos = htf.center_of_mass(positions=aa_pos,
-                mapping=self.cg_mapping,
-                box_size=tf.cast(htf.box_size(box), dtype),
-=======
             mapped_pos = center_of_mass(positions=aa_pos,
                 mapping=self.cg_mapping,
                 box_size=tf.cast(box_size(box), dtype),
->>>>>>> 7c43e059
                 dtype=dtype,
                 name='cg-pos-raw'
             )
@@ -232,19 +225,11 @@
                 ), [-1, self.nneighbor_cutoff, 4])
             else:
                 # find CG mapped neighbor list
-<<<<<<< HEAD
-                nlist = htf.compute_nlist(
-                    positions=tf.cast(pos, dtype),
-                    r_cut=tf.cast(self.r_cut, dtype),
-                    NN=tf.cast(self.nneighbor_cutoff, tf.int32),
-                    box_size=tf.cast(htf.box_size(box), dtype),
-=======
                 nlist = compute_nlist(
                     positions=tf.cast(pos, dtype),
                     r_cut=tf.cast(self.r_cut, dtype),
                     NN=tf.cast(self.nneighbor_cutoff, tf.int32),
                     box_size=tf.cast(box_size(box), dtype),
->>>>>>> 7c43e059
                     sorted=True,
                     return_types=False # if True: says pos needs to have types (it's Nx3 but needs to be Nx4)
                 )
