--- conflicted
+++ resolved
@@ -88,7 +88,6 @@
     NN = model_params['NN']
     np_nlist = np.zeros((2, NN, 4))
     potential = np.empty(len(r))
-    forces = np.empty(len(r))
 
     nlist_forces = tf.gradients(potential_tensor, nlist_tensor)[0]
     nlist_forces = tf.identity(tf.math.multiply(tf.constant(2.0), nlist_forces),
@@ -125,12 +124,7 @@
             result = sess.run(potential_tensor, feed_dict={
                     **feed_dict, nlist_tensor: np_nlist})
             potential[i] = result[0]
-<<<<<<< HEAD
-        forces = tf.math.negative(tf.gradients(potential, r))
-    return potential, forces
-=======
 	return potential, forces
->>>>>>> 9c4458e9
 
 
 def find_molecules(system):
