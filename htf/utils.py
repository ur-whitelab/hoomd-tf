--- conflicted
+++ resolved
@@ -859,7 +859,8 @@
     if CG is True and cg_positions is not None:
         v_ij = cg_positions[b2] - cg_positions[b1]
         v_jk = cg_positions[b3] - cg_positions[b2]
-<<<<<<< HEAD
+        wrap_vij = hoomd.htf.wrap_vector(v_ij, box)
+        wrap_vjk = hoomd.htf.wrap_vector(v_jk, box)
         if type(cg_positions) == tf.Tensor:
             cos_a = tf.reduce_sum(v_ij * tf.transpose(v_jk))
             cos_a = tf.divide(cos_a, tf.norm(v_ij) * tf.norm(v_jk))
@@ -868,15 +869,12 @@
             cos_a = np.dot(v_ij, v_jk)
             cos_a = np.divide(cos_a, (np.linalg.norm(v_ij) * np.linalg.norm(v_jk)))
             cg_angles = np.arccos(cos_a)
-=======
-        wrap_vij = hoomd.htf.wrap_vector(v_ij, box)
-        wrap_vjk = hoomd.htf.wrap_vector(v_jk, box)
+
         cos_a = np.dot(wrap_vij, wrap_vjk)
         cos_a = np.divide(
             cos_a, (np.linalg.norm(wrap_vij) * np.linalg.norm(wrap_vjk)))
 
         cg_angles = np.arccos(cos_a)
->>>>>>> 1de4870b
         return cg_angles
 
 
@@ -930,17 +928,12 @@
 
     if CG is True and cg_positions is not None:
         u_ij = cg_positions[b2] - cg_positions[b1]
-<<<<<<< HEAD
+        wrap_uij = hoomd.htf.wrap_vector(u_ij, box)
         if type(cg_positions) == tf.Tensor:
-            u_ij = tf.norm(u_ij)
+            wrap_uij = tf.norm(wrap_uij)
         else:
-            u_ij = np.linalg.norm(u_ij)
-        return u_ij
-=======
-        wrap_uij = hoomd.htf.wrap_vector(u_ij, box)
-        wrap_uij = np.linalg.norm(wrap_uij)
+            wrap_uij = np.linalg.norm(wrap_uij)
         return wrap_uij
->>>>>>> 1de4870b
 
 
 def mol_dihedral(
@@ -1027,7 +1020,6 @@
         wrap_vjk = hoomd.htf.wrap_vector(v_jk, box)
         wrap_vkl = hoomd.htf.wrap_vector(v_kl, box)
 
-<<<<<<< HEAD
         if type(cg_positions) == tf.Tensor:
             n1 = tf.linalg.cross(v_ij, v_jk)
             n2 = tf.linalg.cross(v_jk, v_kl)
@@ -1043,10 +1035,6 @@
             n2 = np.cross(v_jk, v_kl)
             n1_norm = np.linalg.norm(n1)
             n2_norm = np.linalg.norm(n2)
-=======
-        n1 = np.cross(wrap_vij, wrap_vjk)
-        n2 = np.cross(wrap_vjk, wrap_vkl)
->>>>>>> 1de4870b
 
             if n1_norm == 0.0 or n2_norm == 0.0:
                 print(n1_norm, n2_norm)
