# Copyright (c) 2020 HOOMD-TF Developers

import tensorflow as tf
import numpy as np
from os import path
import pickle
import hoomd
from pkg_resources import parse_version


def center_of_mass(positions, mapping, box_size, dtype=tf.float32, name='center-of-mass'):
    ''' Computes mapped positions given positions and system-level mapping
    by considering PBC.

    :param positions: The tensor of particle positions
    :type positions: N x 3 tensor
    :param mapping: The coarse-grain system-level mapping used to produce
        the particles in system
    :type mapping: M x N tensor
    :param box_size: A list that contains the size of the box ``[Lx, Ly, Lz]``
    :type box_size:  list
    :param name: The name of the op to add to the TF graph
    :type name: string

    :return: An [M x 3] mapped particles
    '''

    try:
        sorting = hoomd.context.current.sorter.enabled
        if sorting:
            raise ValueError(
                'You must disable hoomd sorting to use center_of_mass!')
    except AttributeError:
        pass

    # slice to avoid accidents
    positions = positions[:, :3]
    # https://en.wikipedia.org/wiki/
    # /Center_of_mass#Systems_with_periodic_boundary_conditions
    # Adapted for -L to L boundary conditions
    # box dim in hoomd is 2 * L
    pi = tf.constant(np.pi, dtype=dtype)
    theta = positions / box_size * 2 * pi
    xi = tf.math.cos(theta)
    zeta = tf.math.sin(theta)
    ximean = tf.sparse.sparse_dense_matmul(tf.cast(mapping, dtype), tf.cast(xi, dtype))
    zetamean = tf.sparse.sparse_dense_matmul(tf.cast(mapping, dtype), tf.cast(zeta, dtype))
    thetamean = tf.math.atan2(zetamean, ximean)
    return tf.identity(thetamean / pi / 2 * box_size, name=name)


def compute_ohe_bead_type_interactions(pos_btype, nlist_btype, n_btypes):
    ''' Computes bead type interactions as a one-hot encoding.

    :param pos_btype: type of the beads based on the mapped positions[...,-1]
    :type pos_btype:  N tensor with dtype tf.int32
    :param nlist_btype: type of the beads based on the mapped neighborlist[...,-1]
    :type nlist_btype: N x M tensor with dtype tf.int32
    :param n_btypes: number of unique bead types in the CG molecule
    :type n_btypes: int

    :return: An [N x M x I] array, where M is the total number of beads in the system,
        N is the size of CG neighborlist and I is the total number of possible interactions
        between two beads
    '''
    m, n = tf.math.minimum(pos_btype[..., tf.newaxis], nlist_btype), tf.math.maximum(
        pos_btype[..., tf.newaxis], nlist_btype)
    one_hot_indices = m * (2 * n_btypes - m + 1) // 2 + n - m
    # Finding the total number of possible interactions between different bead
    # types
    total_interactions = n_btypes * (n_btypes - 1) // 2 + n_btypes
    return tf.one_hot(one_hot_indices, depth=total_interactions)


def compute_nlist(
        positions,
        r_cut,
        NN,
        box_size,
        sorted=False,
        return_types=False,
        exclusion_matrix=None):
    ''' Computes particle pairwise neighbor lists.

    :param positions: Positions of the particles
    :type positions: N x 4 or N x 3 tensor
    :param r_cut: Cutoff radius (Hoomd units)
    :type r_cut: float
    :param NN: Maximum number of neighbors per particle
    :type NN: int
    :param box_size: A list contain the size of the box [Lx, Ly, Lz]
    :type box_size: list or shape 3 tensor
    :param sorted: Whether to sort neighbor lists by distance
    :type sorted: bool
    :param return_types: If true, requires N x 4 positions array and
        last element of nlist is type. Otherwise last element is index of neighbor
    :type return_types: bool
    :param exclusion_matrix: Matrix (True = exclude) with size B x B (where B is the total number
        of bead particles in the system) indicating which pairs
        should be excluded from nlist
    :type exclusion_matrix: Tensor of dtype bools


    :return: An [N x NN x 4] tensor containing neighbor lists of all
        particles and index
    '''

    if return_types and positions.shape[1] == 3:
        raise ValueError(
            'Cannot return type if positions does not have type. Make sure positions is N x 4')
    # get number of input positions
    M = tf.shape(positions)[0]

    # Make sure positions is only xyz
    positions3 = positions[:, :3]
    # subtract them to get distance vector matrix
    dist_mat = positions3[tf.newaxis, ...] - positions3[:, tf.newaxis, :]
    # apply minimum image
    box = tf.reshape(tf.convert_to_tensor(value=box_size), [1, 1, 3])
    dist_mat -= tf.math.round(dist_mat / box) * box
    dist = tf.norm(tensor=dist_mat, axis=2)
    # mask distance matrix to remove things beyond cutoff and zeros
    # mask value = 1: valid
    mask = (dist <= r_cut) & (dist >= 5e-4)
    if exclusion_matrix is not None:
        # negate it since mask = 1 is valid
        # also make sure it's symmetric
        nem = tf.logical_not(exclusion_matrix)
        mask &= nem & tf.transpose(nem)
    mask_cast = tf.cast(mask, dtype=dist.dtype)
    if sorted:
        # replace these masked elements with really large numbers
        # that will be very negative (therefore not part of "top")
        dist_mat_r = dist * mask_cast + (1 - mask_cast) * 1e20
        topk = tf.math.top_k(-dist_mat_r, k=NN, sorted=True)
    else:
        # all the 0s will disappear as we grab topk
        dist_mat_r = dist * mask_cast
        topk = tf.math.top_k(dist_mat_r, k=NN, sorted=False)

    # we have the topk, but now we need to remove others
    idx = tf.tile(tf.reshape(tf.range(M), [-1, 1]), [1, NN])
    idx = tf.reshape(idx, [-1, 1])
    flat_idx = tf.concat([idx, tf.reshape(topk.indices, [-1, 1])], -1)
    # mask is reapplied here, so those huge numbers won't still be in there.
    nlist_pos = tf.reshape(tf.gather_nd(dist_mat, flat_idx), [-1, NN, 3])
    nlist_mask = tf.reshape(tf.gather_nd(mask_cast, flat_idx), [-1, NN, 1])

    if return_types:
        nlist_type = tf.reshape(
            tf.gather(positions[:, 3], flat_idx[:, 1]), [-1, NN, 1])
        return tf.concat([
            nlist_pos,
            nlist_type
        ], axis=-1) * nlist_mask
    else:
        return tf.concat([
            nlist_pos,
            tf.cast(tf.reshape(topk.indices, [-1, NN, 1]),
                    nlist_pos.dtype)], axis=-1) * nlist_mask


def compute_pairwise(model, r, type_i=0, type_j=0):
    ''' Computes model output for a 2 particle system of type_i and type_j at
    distances set by ``r``.
    If the model outputs two tensors of shape ``L x M`` and ``K``, then
    the output  will be a tuple of numpy arrays of size ``N x L x M`` and
    ``N x K``, where ``N`` is number of points in ``r``.

    :param model: The model
    :type model: :py:class:`.SimModel`
    :param r: A 1D grid of points at which to compute the potential.
    :type r: numpy array
    :param type_i: First particle (bead) type
    :type type_i: int
    :param type_j: Second particle (bead) type
    :type type_j: int

    :return: A tuple of numpy arrays as output from ``model``
    '''
    NN = model.nneighbor_cutoff
    nlist = np.zeros((2, NN, 4))
    nlist[0, :, -1] = type_j
    nlist[1, :, -1] = type_i
    output = None
    positions = np.zeros((2, 4))
    positions[0, -1] = type_i
    positions[1, -1] = type_j
    box = tf.constant([[0., 0, 0], [1e10, 1e10, 1e10], [0, 0, 0]])

    for i, ri in enumerate(r):
        nlist[0, 0, 1] = ri
        nlist[1, 0, 1] = -ri
        result = model([nlist, positions, box, 1.0])
        if output is None:
            output = [r.numpy()[np.newaxis, ...] for r in result]
        else:
            output = [np.append(o, r[np.newaxis, ...], axis=0)
                      for o, r in zip(output, result)]
    return output


def create_frame(frame_number, N, types, typeids, positions, box):
    ''' Creates snapshots of a system state.

    :param frame_number: Frame number in a trajectory
    :type frame_number: int
    :param N: Number of CG beads
    :type N: int
    :param types: Names of particle types
    :type types: List of strings (N,)
    :param typeids: CG bead type id
    :type typeids: Numpy array (N,)
    :param positions: CG beads positions
    :type positions: Numpy array (N,3)
    :param box: System box dimensions
    :type box: Numpy array (6,)

    :return: Snapshot of a system state
    '''
    import gsd
    import gsd.hoomd

    s = gsd.hoomd.Snapshot()
    s.configuration.step = frame_number
    s.configuration.box = box
    s.particles.N = N
    s.particles.types = types
    s.particles.typeid = typeids
    s.particles.position = positions

    return s


def find_molecules(system):
    ''' Given a hoomd system, return a mapping from molecule index to particle index.
    This is a slow function and should only be called once.

    :param system: The molecular system in Hoomd.

    :return: A list of length L (number of molecules) whose elements are lists of atom indices
    '''
    mapping = []
    mapped = set()
    N = len(system.particles)
    unmapped = set(range(N))
    pi = 0

    # copy over bonds for speed
    bonds = [[b.a, b.b] for b in system.bonds]

    print('Finding molecules...', end='')
    while len(mapped) != N:
        print('\rFinding molecules...{:.2%}'.format(len(mapped) / N), end='')
        pi = unmapped.pop()
        mapped.add(pi)
        mapping.append([pi])
        # traverse bond group
        # until no more found
        # Have to keep track of "to consider" for branching molecules
        to_consider = [pi]
        while len(to_consider) > 0:
            pi = to_consider[-1]
            found_bond = False
            for bi, bond in enumerate(bonds):
                # see if bond contains pi and an unseen atom
                if (pi == bond[0] and bond[1] in unmapped) or \
                        (pi == bond[1] and bond[0] in unmapped):
                    new_pi = bond[0] if pi == bond[1] else bond[1]
                    unmapped.remove(new_pi)
                    mapped.add(new_pi)
                    mapping[-1].append(new_pi)
                    to_consider.append(new_pi)
                    found_bond = True
                    break
            if not found_bond:
                to_consider.remove(pi)
    # sort it to be ascending in min atom index in molecule
    print('')
    for m in mapping:
        m.sort()
    mapping.sort(key=lambda x: min(x))
    return mapping


def find_molecules_from_topology(
        universe,
        atoms_in_molecule_list,
        selection='all'):
    ''' Given a universe from MDAnaylis and list of atoms in every molecule type
    in the system, return a mapping from molecule index to particle index.
    Depending on the size of your system, this fuction might be slow to run.

    :param universe: Use MDAnalysis universe to read the tpr topology file from GROMACS.
    :type universe: MDAnalysis Universe object
    :param selection: The atom groups to extract from universe
    :param atoms_in_molecule_list: This is a list of atoms lists in every molecule type
        in the system.

    :return: A list of length L (number of molecules) whose elements are lists of atom indices.

    Here's an example:

    .. code:: python

                TPR = 'nvt_prod.tpr'
                TRAJECTORY = 'Molecules_CG_Mapping/traj.trr'
                u = mda.Universe(TPR, TRAJECTORY)
                atoms_in_molecule_list = [
                    u.select_atoms("resname PHE and resid 0:1").names]
                find_molecules_from_topology(
                    u, atoms_in_molecule_list, selection = "resname PHE")
    '''

    # Getting total number of atoms in selection from topology
    total_number_of_atoms = universe.select_atoms(selection).n_atoms

    # Getting the list of every redidue type name in topology
    _, idx = np.unique(universe.atoms.resnames, return_index=True)
    resname_list = universe.atoms.resnames[np.sort(idx)].tolist()

    molecule_list_indexed = []
    molecule_to_be_added = []
    for i in range(total_number_of_atoms):
        resname_type_index = resname_list.index(universe.atoms.resnames[i])
        molecule_length = len(atoms_in_molecule_list[resname_type_index])
        if len(molecule_to_be_added) < molecule_length:
            molecule_to_be_added.append(i)
        if len(molecule_to_be_added) == molecule_length:
            molecule_list_indexed.append(molecule_to_be_added)
            molecule_to_be_added = []
    if molecule_list_indexed[-1][-1] != total_number_of_atoms - 1:
        raise Exception(
            "Mismatch found between the number of atoms in the system and the final index value.\
             Check your atoms_in_molecule_list input.")
    return molecule_list_indexed


def find_cgnode_id(atm_id, cg):
    ''' Computes the CG bead index. Supports only
    outputs formats from DSGPM model. Called by compute_adj_mat function.

    :param atm_id: index of the atom to find its CG node id
    :type atm_id: int
    :param cg: array of cg beads
    :type cg: numpy array

    :return: CG bead index of the given atom
    '''
    for num_index, num_val in enumerate(cg):
        for j_idx, j_value in enumerate(num_val):
            if j_value == atm_id:
                return num_index


def gen_mapped_exclusion_list(
        universe,
        atoms_in_molecule,
        beads_mappings,
        selection='all'):
    ''' Generates mapped exclusion list to compute mapped_nlist for non-bonded bead-type
    interactions.

    :param universe: MDAnalysis Universe that contains bond information
    :type universe: MDAnalysis Universe object
    :param atoms_in_molecule: Selection of atoms in the molecule from MDAnalysis universe
    :type atoms_in_molecule: ``MDAnalysis.core.groups.AtomGroup``
    :param beads_mappings: List of lists of beads mappings. Note that each list should
                contain atoms as strings just like how they appear in the topology file.
    :type beads_mappings: Array
    :param selection: The atom groups to extract from universe
    :type selection: string

    :return: A [B x B] array of dtype bools, indicating which pairs
        should be excluded from nlist (True = exclude). B is the total number of
        bead particles in the system
    '''
    # Get the number of atoms
    N = len(universe.select_atoms(selection))
    bonds = universe.select_atoms(selection).bonds.to_indices()
    aa_exclusion_list = np.zeros((N, N), dtype=bool)
    for b in bonds:
        aa_exclusion_list[tuple(b)] = 1
        aa_exclusion_list[tuple(np.roll(b, 1))] = 1
    matrix_mapping_molecule = hoomd.htf.matrix_mapping(
        atoms_in_molecule, beads_mappings, mass_weighted=False)[1]
    # Get the number of molecules
    M = N // matrix_mapping_molecule.shape[1]
    # repeat matrix_mapping_molecule along diag
    matrix_mapping_system = np.kron(
        np.eye(M, dtype=int), matrix_mapping_molecule).astype(bool)
    mapped_exclusion = matrix_mapping_system @ aa_exclusion_list @ (
        matrix_mapping_system.T)
    np.fill_diagonal(mapped_exclusion, False)
    return mapped_exclusion


def gen_bonds_group(mapped_exclusion_list):
    ''' Generates HOOMD snapshot bonds group based on
    bead particles' exclusion list.

    :param mapped_exclusion_list: A [B x B] array of dtype bools,
        indicating which pairs should be excluded from nlist (True = exclude)
    :type obj: numpy array

    :return: :py:meth:`hoomd.data.make_snapshot.bonds.group`
    '''
    rows, cols = np.where(mapped_exclusion_list)
    bonds_group = np.array([[rows[i], cols[i]]
                            for i in range(rows.shape[0]) if rows[i] <= cols[i]])
    return bonds_group


def compute_adj_mat(obj):
    ''' Given a CG mapping file in json format, outputs the
    adjacency matrix. See :py:meth:`.utils.compute_cg_graph`.

    :param obj: mapping output from DSGPM
    :type obj: dict

    :return: Adjacency matrix of the mapping
    '''
    cg = obj['cgnodes']
    cg_num = len(cg)
    adj = np.zeros((cg_num, cg_num))
    for edges in obj['edges']:
        source_id = int(edges['source'])
        target_id = int(edges['target'])
        source_cg = find_cgnode_id(source_id, cg)
        target_cg = find_cgnode_id(target_id, cg)
        if source_cg != target_cg:
            adj[source_cg, target_cg] = adj[target_cg, source_cg] = 1
    return adj


def compute_cg_graph(
        DSGPM=True,
        infile=None,
        adj_mat=None,
        cg_beads=None,
        group_atoms=False,
        u_no_H=None,
        u_H=None):
    ''' Given a CG mapping in JSON format(from DSGPM model) OR adjacency matrix,
    outputs indices of connected CG beads to compute CG bond distances, CG angles
    and CG dihedrals. If DSGPM is True, path to jsonfiles must be specified. If DSGPM
    is False, adjacency matrix and the number of CG beads must be specified.
    If ``group_atoms`` is given as True outputs CG coordinates as well.
    If ``group_atoms`` flag is set to True, two MDAnalysis universes with Hydrogens
    and without Hydrogens must be given as arguments.

    Optional dependencies: MDAnalysis, networkx

    :param DSGPM: flag to identify if mapping in json format is used or not
    :type DSGPM: bool
    :param infile: path to the CG mapping in JSON format
    :type infile: str
    :param adj_matrix: adjacency matrix (if DSGPM=False)
    :type adj_matrix: numpy array
    :param cg_beads: number of CG beads per molecule
    :type cg_beads: int
    :param group_atoms: flag to output CG coordinates
    :type group_atoms: bool
    :param u_no_H: All atom structure without hydrogens
    :type u_no_H: MDAnalysis universe
    :param u_H: All atom structure with hydrogens
    :type u_H: MDAnalysis universe

    :return: List of indices bonded CG bead pairs, list of indices of CG beads making angles,
             list of indices of CG beads making dihedrals, and/or CG coordinates
     '''
    import MDAnalysis as mda
    import networkx as nx
    import json

    # sets of pairs of indices, to avoid double-counting pairs
    # bond distances
    dist_idx = set({})
    # angles
    ang_idx = set({})
    # dihedrals
    dihe_idx = set({})
    dist_list = []

    if DSGPM is True and infile is not None:
        obj = json.load(open(infile, 'r'))
        cg = obj['cgnodes']
        cg_num = len(cg)
        adj = compute_adj_mat(obj)

    elif DSGPM is False and adj_mat is not None:
        adj = adj_mat
        cg_num = cg_beads

    else:
        print('correct inputs/flags are not given')

    if adj is not None and cg_num is not None:
        cg_grph = nx.Graph(adj)

        # returns a dict of dicts of path lengths, so length[0][0] == 0, 
        # length[0][1] == 1 if 0 and 1 are bonded, etc.
        length = dict(nx.all_pairs_shortest_path_length(cg_grph))

        # find node connectivities from the CG graph
        for i in length:
            for j in length[i]:
                cg_l1 = length[i]
                cg_l = cg_l1[j]
                if cg_l == 1:
                    dist_idx.add(tuple(sorted((i, j))))
                elif cg_l == 2:
                    ang_idx.add(tuple(sorted((i, j))))
                elif cg_l == 3:
                    dihe_idx.add(tuple(sorted((i, j))))

        # find indices of bonded pairs
        for pair in dist_idx:
            r_source = pair[0]
            r_target = pair[1]
            dist_list.append(
                list(
                    nx.all_shortest_paths(
                        cg_grph,
                        source=r_source,
                        target=r_target)))

        rs = np.asarray(dist_list).squeeze(axis=(1,))

        # find indices of angles-making nodes
        ang_list = []
        for pair in ang_idx:
            a_source = pair[0]
            a_target = pair[1]
            ang_list.append(
                list(
                    nx.all_shortest_paths(
                        cg_grph,
                        source=a_source,
                        target=a_target)))
        angs = np.asarray(ang_list).squeeze(axis=(1,))

        # find indices of dihedral-making nodes
        dih_list = []
        for pair in dihe_idx:
            d_source = pair[0]
            d_target = pair[1]
            dih_list.append(
                list(
                    nx.all_shortest_paths(
                        cg_grph,
                        source=d_source,
                        target=d_target)))
        dihs = np.asarray(dih_list).squeeze(axis=(1,))

        if group_atoms is True:
            if u_no_H is None or u_H is None:
                print('One or both MDAnalysis universe not specified')

            if u_H is not None and u_no_H is not None:
                cg_positions = []
                for i in range(cg_num):
                    atm_group = 0
                    for j in range(len(cg[i])):
                        atm_id = cg[i][j]
                        atom = u_no_H.atoms[atm_id]
                        a_name = str(atom.name)
                        a_resid = str(atom.resid)
                        heavy_atom = u_H.select_atoms(
                            'name ' + a_name + ' and resid ' + a_resid)
                        h = u_H.select_atoms(
                            'type H and bonded name ' + a_name + ' and resid ' + a_resid)
                        if len(list(h)) == 0:
                            atm_group += heavy_atom
                        else:
                            ah = heavy_atom + h
                            atm_group += ah

                    com = atm_group.center_of_mass()
                    cg_positions.append(com)

                return rs, angs, dihs, np.asarray(cg_positions)

        else:
            print(
                'CG coordinates are not caculated. Only connectivities are calculated')

            return rs, angs, dihs


def mol_features_multiple(bnd_indices=None, ang_indices=None,
                          dih_indices=None, molecules=None, beads=None):
    '''Use to apply the result of compute_cg_graph to multiple
    molecules in a system. Computes the atom/cg bead indices of bonds,angles
    and dihedrals for multiple molecules.

    :param bnd_indices: indices of atoms making bonds
    :type bnd_indices: numpy array of type int
    :param ang_indices: indices of atoms making angles
    :type ang_indices: numpy array of type int
    :param dih_indices: indices of atoms making dihedrals
    :type dih_indices: numpy array of type int
    :param molecules: number of molecules in the system
    :type molecules: int
    :param beads: number of atoms/CG beads in a molecule
    :type beads: int

    :return: arrays of indices of atoms/cg beads making bonds,
    angles and dihedrals in a system of molecules.
    '''

    bnd_ids = []
    ang_ids = []
    dih_ids = []

    for n in range(molecules):
        if bnd_indices is not None:
            bnd_ids.append(bnd_indices + n * beads)

        if ang_indices is not None:
            ang_ids.append(ang_indices + n * beads)

        if dih_indices is not None:
            dih_ids.append(dih_indices + n * beads)

    bnd_ids = np.asarray(bnd_ids).reshape((-1, 2))
    ang_ids = np.asarray(ang_ids).reshape((-1, 3))
    dih_ids = np.asarray(dih_ids).reshape((-1, 4))

    return bnd_ids, ang_ids, dih_ids


def iter_from_trajectory(
        nneighbor_cutoff,
        universe,
        selection='all',
        r_cut=10.,
        period=1,
        start=0.,
        end=None):
    ''' This generator will process information from a trajectory and
    yield a tuple of  ``[nlist, positions, box]`` and ``MDAnalysis.TimeStep`` object.
    The first list can be directly used to call a :py:class:`.SimModel` (e.g., ``model(inputs)``).
    See :py:meth:`.SimModel.compute` for details of these terms.

    Here's an example:

    .. code:: python

        model = MyModel(16)
        for inputs, ts in iter_from_trajectory(16, universe):
            result = model(inputs)

    :param nneighbor_cutoff: The maximum size of neighbor list
    :type nneighbor_cutoff: int
    :param universe: The MDAnalysis universe
    :param selection: The atom groups to extract from universe
    :type selection: string
    :param r_cut: The cutoff raduis to use in neighbor list
        calculations
    :type r_cut: float
    :param period: Period of reading the trajectory frames
    :type period: int
    :param start: Starting frame for reading the trajectory frames
    :type period: int
    :param period: Ending frame for reading the trajectory frames
    :type period: int
    '''
    import MDAnalysis
    from tqdm import tqdm
    # Modifying the universe for none 'all' atom selections.
    if selection != 'all':
        from MDAnalysis.analysis.base import AnalysisFromFunction
        p = universe.select_atoms(selection)
        dt = universe.trajectory[0].dt
        dimensions = universe.trajectory[0].dimensions
        if universe.trajectory[0].has_forces is False:
            # Only include positions if traj does not have forces
            x = AnalysisFromFunction(
                lambda ag: [ag.positions.copy()], p).run().results
            # Construct new_trajectory from the MemoryReader explicitly:
            new_traj = MDAnalysis.coordinates.memory.MemoryReader(
                x[:, 0], dimensions=dimensions, dt=dt)
        else:
            # Include positions, velocities and forces:
            xvf = AnalysisFromFunction(lambda ag: [ag.positions.copy(
            ), ag.velocities.copy(), ag.forces.copy()], p).run().results
            new_traj = MDAnalysis.coordinates.memory.MemoryReader(
                xvf[:, 0], velocities=xvf[:, 1], forces=xvf[:, 2], dimensions=dimensions, dt=dt)
        universe.trajectory = new_traj
        print(
            f'The universe was redefined based on the atom group {selection}.')
    # read trajectory
    # Modifying the universe for non 'all' atom selections.
    box = universe.dimensions
    # convert lattice angles to tilt factors!
    a = box[0]
    b = 1  # box[1]
    c = 1  # box[2]
    alpha = np.deg2rad(box[3])
    beta = np.deg2rad(box[4])
    gamma = np.deg2rad(box[5])
    lx = a
    xy = 1. / np.tan(gamma)
    xz = c * np.cos(beta)
    yz = (b * c * np.cos(alpha) - xy * xz)
    # define the system
    hoomd_box = np.array([[0, 0, 0], [box[0], box[1], box[2]], [xy, xz, yz]])
    # make type array
    # Select atom group to use in the system
    atom_group = universe.select_atoms(selection)
    # get unique atom types in the selected atom group
    try:
        types = list(np.unique(atom_group.atoms.types))
        # associate atoms types with individual atoms
        type_array = np.array([types.index(i)
                               for i in atom_group.atoms.types]).reshape(-1, 1)
    except MDAnalysis.exceptions.NoDataError:
        type_array = np.zeros(len(atom_group)).reshape(-1, 1)

    # define nlist operation
    # box_size = [box[0], box[1], box[2]]
    nlist = compute_nlist(
        atom_group.positions,
        r_cut=r_cut,
        NN=nneighbor_cutoff,
        box_size=box[:3])
    if end is None:
        end = universe.trajectory.totaltime
    # Need this for silly TF 2.4
    box = hoomd_box
    vtf = parse_version(tf.__version__)
    if vtf >= parse_version('2.4'):
        box = tf.SparseTensor(
            indices=[[0, 0, 0],
                     [0, 0, 1],
                     [0, 0, 2],
                     [0, 1, 0],
                     [0, 1, 1],
                     [0, 1, 2],
                     [0, 2, 0],
                     [0, 2, 1],
                     [0, 2, 2]],
            values=tf.reshape(box, (-1,)),
            dense_shape=(len(atom_group), 3, 3)
        )
    # Run the model at every nth frame where time is in range [start,end] and
    # n = period
    for i, ts in enumerate(tqdm(universe.trajectory)):
        if ts.frame >= start and ts.frame <= end:
            if i % period == 0:
                yield [nlist, np.concatenate(
                    (atom_group.positions,
                     type_array),
                    axis=1), box], ts


def matrix_mapping(molecule, beads_mappings, mass_weighted=True):
    '''Creates a ``M x N`` mass weighted mapping matrix where ``M`` is the number
    of atoms in the molecule and ``N`` is the number of mapping beads.

    :param molecule: This is atom selection in the molecule.
    :type molecule: MDAnalysis Atoms object
    :param beads_mappings: List of lists of beads mapping. Note that each list should
                contain atoms as strings just like how they appear in the topology file.
    :type beads_mappings: Array
    :param mass_weighted: Returns mass weighted mapping matrix (if `True`)
                     or both mass weighted and non-mass weighted matrices (if `False`)
    :type no_mass_mat: Boolean

    :return: Mappying operator at the molecule level. (Array/arrays) of shape M x N.
        Use :py:meth:`.utils.sparse_mapping` to get mapping operator at the system level
    '''
    Mws_dict = dict(zip(molecule.names, molecule.masses))
    M, N = len(beads_mappings), len(molecule)
    CG_matrix = np.zeros((M, N))
    index = 0
    for s in range(M):
        for i, atom in enumerate(beads_mappings[s]):
            CG_matrix[s, i + index] = [v for k,
                                       v in Mws_dict.items() if atom in k][0]
        index += np.count_nonzero(CG_matrix[s])
        CG_matrix[s] = CG_matrix[s] / np.sum(CG_matrix[s])
    # Cheking that all atoms in the topology are included in the beads mapping
    # list:
    assert index == molecule.n_atoms, 'Number of atoms in the beads mapping list does \
     not match the number of atoms in topology.'
    if mass_weighted is True:
        return CG_matrix
    else:
        no_mass_mapping = np.where(CG_matrix == 0, CG_matrix, 1)
        return CG_matrix, no_mass_mapping


def mol_angle(
        mol_positions=None,
        type_i=None,
        type_j=None,
        type_k=None,
        CG=False,
        cg_positions=None,
        b1=None,
        b2=None,
        b3=None,
        box=None):
    ''' This method calculates the bond angle given three atoms batched by molecule.
    Or to output CG angles input CG=True and indices of the CG beads making the angles.
    cg_positions and bead indices can be computed by calling :py:meth:`.generate_cg_graph()`

    :param  mol_positions: Positions tensor of atoms batched by molecules.
            Can be created by calling :py:meth:`.build_mol_rep()` method in simmodel
    :type mol_positions: float
    :param type_i: Index of the first atom
    :type type_i: int
    :param type_j: Index of the second atom
    :type type_j: int
    :param type_k: Index of the third atom
    :type type_k: int
    :param CG: flag to compute CG angles must be given with b1, b2 and b3
    :type CG: bool
    :param cg_positions: array of CG coordinates
    :type cg_positions: float
    :param b1: index of first CG bead
    :type b1: int
    :param b2: index of second CG bead
    :type b2: int
    :param b3: index of third CG bead
    :type b3: int
    :param box: low, high coordinates and tilt vectors of the box
    :type box: [3,3] array

    :returns: angles:Tensor containing all atom angles (CG=False)
              or
              cg_angles: list containing CG angles (CG=True)
    '''
    if mol_positions is None and CG is False:
        raise ValueError('mol_positions not found. Call build_mol_rep()')

    if mol_positions is not None and CG is False:
        v_ij = mol_positions[:, type_i, :3] - mol_positions[:, type_j, :3]
        v_jk = mol_positions[:, type_k, :3] - mol_positions[:, type_j, :3]
        wrap_vij = hoomd.htf.wrap_vector(v_ij, box)
        wrap_vjk = hoomd.htf.wrap_vector(v_jk, box)
        cos_a = tf.einsum('ij,ij->i', wrap_vij, wrap_vjk)
        cos_a = tf.math.divide(
            cos_a,
            (tf.norm(
                tensor=wrap_vij,
                axis=1) *
                tf.norm(
                tensor=wrap_vjk,
                axis=1)))
        angles = tf.math.acos(cos_a)
        return angles

    if CG is True and cg_positions is None:
        raise ValueError('cg_positions not found.')

    if CG is True and cg_positions is not None:
        v_ij = cg_positions[b2] - cg_positions[b1]
        v_jk = cg_positions[b3] - cg_positions[b2]
        wrap_vij = hoomd.htf.wrap_vector(v_ij, box)
        wrap_vjk = hoomd.htf.wrap_vector(v_jk, box)
        if type(cg_positions) == tf.Tensor:
<<<<<<< HEAD
            cos_a = tf.reduce_sum(v_ij * tf.transpose(v_jk))
            cos_a = tf.divide(cos_a, tf.norm(v_ij) * tf.norm(v_jk))
            cg_angles = tf.math.acos(cos_a)
        else:
            cos_a = np.dot(v_ij, v_jk)
            cos_a = np.divide(cos_a, (np.linalg.norm(v_ij) * np.linalg.norm(v_jk)))
            cg_angles = np.arccos(cos_a)

        cos_a = np.dot(wrap_vij, wrap_vjk)
        cos_a = np.divide(
            cos_a, (np.linalg.norm(wrap_vij) * np.linalg.norm(wrap_vjk)))

        cg_angles = np.arccos(cos_a)
=======
            cos_a = tf.reduce_sum(wrap_vij * tf.transpose(wrap_vjk))
            cos_a = tf.divide(cos_a, tf.norm(wrap_vij) * tf.norm(wrap_vjk))
            cg_angles = tf.math.acos(cos_a)
        else:
            cos_a = np.dot(wrap_v_ij, wrap_v_jk)
            cos_a = np.divide(
                cos_a, (np.linalg.norm(wrap_vij) * np.linalg.norm(wrap_vjk)))
            cg_angles = np.arccos(cos_a)
>>>>>>> 7c43e059
        return cg_angles


def mol_bond_distance(
        mol_positions=None,
        type_i=None,
        type_j=None,
        CG=False,
        cg_positions=None,
        b1=None,
        b2=None,
        box=None):
    ''' This method calculates the bond distance given two atoms batched by molecule.
    Or to output CG bond distances, input CG=True and indices of the CG bead pairs
    cg_positions and bead indices can be computed by calling :py:meth:`.generate_cg_graph()`

    :param mol_positions: Positions tensor of atoms batched by molecules.
           Can be created by calling build_mol_rep() method in simmodel
    :type mol_positions: float
    :param type_i: Index of the first atom
    :type type_i: int
    :param type_j: Index of the second atom
    :type type_j: int type
    :param CG: flag to compute CG bond distances (must be given with b1 and b2)
    :type CG: bool
    :param cg_positions: array of CG coordinates
    :type cg_positions: float
    :param b1: index of first CG bead
    :type b1: int
    :param b2: index of second CG bead
    :type b2: int
    :param box: low, high coordinates and tilt vectors of the box
    :type box: [3,3] array

    :returns: v_ij: Tensor containing bond distances(CG=False)
              or
              u_ij: Array containig CG bond distances(CG=True)
    '''

    if CG is False and mol_positions is None:
        raise ValueError('mol_positions not found. Call build_mol_rep()')

    if CG is False and mol_positions is not None:
        v_ij = mol_positions[:, type_j, :3] - mol_positions[:, type_i, :3]
        wrap_vij = hoomd.htf.wrap_vector(v_ij, box)
        wrap_vij = tf.norm(tensor=wrap_vij, axis=1)
        return wrap_vij

    if CG is True and cg_positions is None:
        raise ValueError('cg_positions not found')

    if CG is True and cg_positions is not None:
        u_ij = cg_positions[b2] - cg_positions[b1]
        wrap_uij = hoomd.htf.wrap_vector(u_ij, box)
        if type(cg_positions) == tf.Tensor:
            wrap_uij = tf.norm(wrap_uij)
        else:
            wrap_uij = np.linalg.norm(wrap_uij)
        return wrap_uij


def mol_dihedral(
        mol_positions=None,
        type_i=None,
        type_j=None,
        type_k=None,
        type_l=None,
        CG=False,
        cg_positions=None,
        b1=None,
        b2=None,
        b3=None,
        b4=None,
        box=None):
    ''' This method calculates the dihedral angles given three atoms batched by molecule.
    Or to output CG dihedral angles input CG=True and indices of the CG beads making the angles.
    cg_positions and bead indices can be computed by calling :py:meth:`.generate_cg_graph()`

    :param  mol_positions: Positions tensor of atoms batched by molecules.
            Can be created by calling build_mol_rep() method in simmodel
    :type mol_positions: float
    :param type_i: Index of the first atom
    :type type_i: int
    :param type_j: Index of the second atom
    :type type_j: int
    :param type_k: Index of the third atom
    :type type_k: int
    :param type_l: Index of the fourth atom
    :type type_k: int
    :param CG: flag to compute CG dihedral angles must be given with b1,b2,b3 and b4
    :type CG: bool
    :param cg_positions: array of CG coordinates
    :type cg_positions: float
    :param b1: index of first CG bead
    :type b1: int
    :param b2: index of second CG bead
    :type b2: int
    :param b3: index of third CG bead
    :type b3: int
    :param b4: index of fourth CG bead
    :type b4: int
    :param box: low, high coordinates and tilt vectors of the box
    :type box: [3,3] array

    :returns: dihedrals:Tensor containing all atom dihedral angles (CG=False)
              or
              cg_dihedrals: list containing CG dihedral angles (CG=True)
    '''

    if mol_positions is None and CG is False:
        raise ValueError('mol_positions not found. Call build_mol_rep()')

    if mol_positions is not None and CG is False:
        v_ij = mol_positions[:, type_j, :3] - mol_positions[:, type_i, :3]
        v_jk = mol_positions[:, type_k, :3] - mol_positions[:, type_j, :3]
        v_kl = mol_positions[:, type_l, :3] - mol_positions[:, type_k, :3]
        wrap_vij = hoomd.htf.wrap_vector(v_ij, box)
        wrap_vjk = hoomd.htf.wrap_vector(v_jk, box)
        wrap_vkl = hoomd.htf.wrap_vector(v_kl, box)

        # calculation of normal vectors
        n1 = tf.linalg.cross(wrap_vij, wrap_vjk)
        n2 = tf.linalg.cross(wrap_vjk, wrap_vkl)
        n1_norm = tf.norm(tensor=n1)
        n2_norm = tf.norm(tensor=n2)
        if n1_norm == 0.0 or n2_norm == 0.0:
            tf.print(n1_norm, n2_norm)
            raise ValueError('Vectors are linear')
        n1 = n1 / n1_norm
        n2 = n2 / n2_norm
        cos_d = tf.einsum('ij,ij->i', n1, n2)
        dihedrals = tf.math.acos(cos_d)
        return dihedrals

    if CG is True and cg_positions is None:
        raise ValueError('cg_positions not found.')

    if CG is True and cg_positions is not None:
        v_ij = cg_positions[b2] - cg_positions[b1]
        v_jk = cg_positions[b3] - cg_positions[b2]
        v_kl = cg_positions[b4] - cg_positions[b3]
        wrap_vij = hoomd.htf.wrap_vector(v_ij, box)
        wrap_vjk = hoomd.htf.wrap_vector(v_jk, box)
        wrap_vkl = hoomd.htf.wrap_vector(v_kl, box)

        if type(cg_positions) == tf.Tensor:
<<<<<<< HEAD
            n1 = tf.linalg.cross(v_ij, v_jk)
            n2 = tf.linalg.cross(v_jk, v_kl)
=======
            n1 = tf.linalg.cross(wrap_vij, wrap_vjk)
            n2 = tf.linalg.cross(wrap_vjk, wrap_vkl)
>>>>>>> 7c43e059
            n1_norm = tf.norm(n1)
            n2_norm = tf.norm(n2)
            # TODO: make sure we don't have zeros here too
            n1 = n1 / n1_norm
            n2 = n2 / n2_norm
            cos_d = tf.tensordot(n1, n2, axes=1)
            cg_dihedrals = tf.math.acos(cos_d)
        else:
<<<<<<< HEAD
            n1 = np.cross(v_ij, v_jk)
            n2 = np.cross(v_jk, v_kl)
=======
            n1 = np.cross(wrap_vij, wrap_vjk)
            n2 = np.cross(wrap_vjk, wrap_vkl)
>>>>>>> 7c43e059
            n1_norm = np.linalg.norm(n1)
            n2_norm = np.linalg.norm(n2)

            if n1_norm == 0.0 or n2_norm == 0.0:
                print(n1_norm, n2_norm)
                raise ValueError('Vectors are linear')

            n1 = n1 / n1_norm
            n2 = n2 / n2_norm
            cos_d = np.dot(n1, n2)
            cg_dihedrals = np.arccos(cos_d)

        return cg_dihedrals


def sparse_mapping(molecule_mapping, molecule_mapping_index,
                   system=None):
    ''' This will create the necessary indices and values for
    defining a sparse tensor in
    tensorflow that is a mass-weighted ``B x N`` mapping operator.
    where ``B`` is the number of coarse-grained beads.
    This is a slow function and should not be called frequently.

    :param molecule_mapping: This is a list of L x M matrices, where M is the number
        of atoms in the molecule and L is the number of coarse-grained
        beads. These dimensions can be different for different molecules.
        There should be one matrix per molecule.
        The ordering of the atoms should follow what is
        passed in from ``molecule_mapping_index``
    :type molecule_mapping: list of numpy arrays
    :param molecule_mapping_index: This is the output from find_molecules.
         A list of the same length as ``molecule_mapping`` whose elements are lists of atom indices
    :type molecule_mapping_index: list of lists
    :param system: The hoomd system. This is used to get mass values
        for the mapping, if you would like to
        weight by mass of the atoms.

    :return: A sparse tensorflow tensor of dimension M x N,
        where M is the number of molecules and N is number of atoms
    '''
    if type(molecule_mapping[0]) != np.ndarray:
        raise TypeError('molecule_mapping should be list of numpy arrays')
    # get system size
    N = sum([len(m) for m in molecule_mapping_index])
    # get number of output CG bead sites
    B = sum([m.shape[0] for m in molecule_mapping])
    # create indices
    indices = []
    values = []
    total_i = 0

    if len(molecule_mapping_index) != len(molecule_mapping):
        raise ValueError(
            'Length of molecule_mapping_index and molecule_mapping must match')

    for i, (mmi, mm) in enumerate(
            zip(molecule_mapping_index, molecule_mapping)):
        # check dimensions are valid
        if len(mmi) != mm.shape[1]:
            raise ValueError(
                f'Mismatch in shapes of molecule_mapping_index and molecule_mapping at index {i}. '
                f'shape {len(mmi)} is incompatible with {mm.shape}')
        idx = []
        vs = []
        masses = [0 for _ in range(mm.shape[0])]
        # iterate over CG particles
        for i in range(mm.shape[0]):
            # iterate over atoms
            for j in range(mm.shape[1]):
                # check if non-zero
                if mm[i, j] > 0:
                    # index -> CG particle, atom index
                    idx.append([i + total_i, mmi[j]])
                    if system is not None:
                        vs.append(system.particles[mmi[j]].mass)
                    else:
                        vs.append(mm[i, j])
        # now scale values by mases
        if system is not None:
            # now add up masses
            for i in range(len(idx)):
                # get masses from previous values
                masses[idx[i][0] - total_i] += vs[i]
            # make sure things are valid
            assert sum([m == 0 for m in masses]) == 0

            for i in range(len(idx)):
                vs[i] /= masses[idx[i][0] - total_i]
        # all done
        indices.extend(idx)
        values.extend(vs)
        total_i += len(masses)
    assert total_i == B, 'Indices failed!'
    return tf.SparseTensor(
        indices=indices,
        values=np.array(
            values,
            dtype=np.float32),
        dense_shape=[
            B,
            N])<|MERGE_RESOLUTION|>--- conflicted
+++ resolved
@@ -862,21 +862,6 @@
         wrap_vij = hoomd.htf.wrap_vector(v_ij, box)
         wrap_vjk = hoomd.htf.wrap_vector(v_jk, box)
         if type(cg_positions) == tf.Tensor:
-<<<<<<< HEAD
-            cos_a = tf.reduce_sum(v_ij * tf.transpose(v_jk))
-            cos_a = tf.divide(cos_a, tf.norm(v_ij) * tf.norm(v_jk))
-            cg_angles = tf.math.acos(cos_a)
-        else:
-            cos_a = np.dot(v_ij, v_jk)
-            cos_a = np.divide(cos_a, (np.linalg.norm(v_ij) * np.linalg.norm(v_jk)))
-            cg_angles = np.arccos(cos_a)
-
-        cos_a = np.dot(wrap_vij, wrap_vjk)
-        cos_a = np.divide(
-            cos_a, (np.linalg.norm(wrap_vij) * np.linalg.norm(wrap_vjk)))
-
-        cg_angles = np.arccos(cos_a)
-=======
             cos_a = tf.reduce_sum(wrap_vij * tf.transpose(wrap_vjk))
             cos_a = tf.divide(cos_a, tf.norm(wrap_vij) * tf.norm(wrap_vjk))
             cg_angles = tf.math.acos(cos_a)
@@ -885,8 +870,7 @@
             cos_a = np.divide(
                 cos_a, (np.linalg.norm(wrap_vij) * np.linalg.norm(wrap_vjk)))
             cg_angles = np.arccos(cos_a)
->>>>>>> 7c43e059
-        return cg_angles
+       return cg_angles
 
 
 def mol_bond_distance(
@@ -1032,13 +1016,8 @@
         wrap_vkl = hoomd.htf.wrap_vector(v_kl, box)
 
         if type(cg_positions) == tf.Tensor:
-<<<<<<< HEAD
-            n1 = tf.linalg.cross(v_ij, v_jk)
-            n2 = tf.linalg.cross(v_jk, v_kl)
-=======
             n1 = tf.linalg.cross(wrap_vij, wrap_vjk)
             n2 = tf.linalg.cross(wrap_vjk, wrap_vkl)
->>>>>>> 7c43e059
             n1_norm = tf.norm(n1)
             n2_norm = tf.norm(n2)
             # TODO: make sure we don't have zeros here too
@@ -1047,13 +1026,8 @@
             cos_d = tf.tensordot(n1, n2, axes=1)
             cg_dihedrals = tf.math.acos(cos_d)
         else:
-<<<<<<< HEAD
-            n1 = np.cross(v_ij, v_jk)
-            n2 = np.cross(v_jk, v_kl)
-=======
             n1 = np.cross(wrap_vij, wrap_vjk)
             n2 = np.cross(wrap_vjk, wrap_vkl)
->>>>>>> 7c43e059
             n1_norm = np.linalg.norm(n1)
             n2_norm = np.linalg.norm(n2)
 
