--- conflicted
+++ resolved
@@ -75,14 +75,8 @@
         # we make it big to ensure
         self.sigma = self.add_weight(
             shape=(),
-<<<<<<< HEAD
-            regularizer=lambda x: -1e-3 * x,
-            initializer=tf.keras.initializers.Constant(value=sigma),
-            name='sigma'
-=======
             regularizer=lambda x: -regularization_strength * x,
             initializer=tf.keras.initializers.Constant(value=sigma)
->>>>>>> 5353cedb
         )
 
     def get_config(self):
