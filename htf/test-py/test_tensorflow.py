# Copyright (c) 2018 Andrew White at the University of Rochester
# This file is part of the Hoomd-Tensorflow plugin developed by Andrew White

import hoomd
import hoomd.md
import hoomd.htf
import unittest
import os
import tempfile
import shutil
import pickle
import glob
import numpy as np
import math
import tensorflow as tf
import build_examples

from hoomd.htf.tensorflowcompute import _make_reverse_indices


def compute_forces(system, rcut):
    '''1 / r^2 force'''
    snapshot = system.take_snapshot()
    position = snapshot.particles.position
    N = len(position)
    forces = np.zeros((N, 3))
    for i in range(N):
        for j in range(i + 1, N):
            r = position[j] - position[i]
            r = np.array(snapshot.box.min_image(r))
            rd = np.sqrt(np.sum(r**2))
            if rd <= rcut:
                f = -r / rd
                forces[i, :] += f
                forces[j, :] -= f
    return forces


class test_access(unittest.TestCase):
    def setUp(self):
        self.tmp = tempfile.mkdtemp()

    def tearDown(self):
        shutil.rmtree(self.tmp)

    def test_access(self):
        model_dir = build_examples.simple_potential(self.tmp)
        with hoomd.htf.tfcompute(model_dir,
                                 _mock_mode=True) as tfcompute:
            hoomd.context.initialize()
            rcut = 3
            # create a system with a few types
            cell = hoomd.lattice.unitcell(
                N=3,
                a1=[6, 0, 0],
                a2=[0, 6, 0],
                a3=[0, 0, 6],
                position=[[2, 2, 2], [1, 3, 1], [3, 1, 1]],
                type_name=['A', 'B', 'C'])
            system = hoomd.init.create_lattice(unitcell=cell, n=5)
            nlist = hoomd.md.nlist.cell(check_period=1)
            hoomd.md.integrate.mode_standard(dt=0.005)
            hoomd.md.integrate.nve(group=hoomd.group.all())
            tfcompute.attach(nlist, r_cut=rcut)
            hoomd.run(1)
            tfcompute.get_virial_array()
            tfcompute.get_forces_array()
            pa = tfcompute.get_positions_array()
            nl = tfcompute.get_nlist_array()
            # make sure we get the 3 types
            assert len(np.unique(nl[:, :, 3].astype(np.int))) == 3
            assert len(np.unique(pa[:, 3].astype(np.int))) == 3

class test_compute(unittest.TestCase):
    def setUp(self):
        self.tmp = tempfile.mkdtemp()

    def tearDown(self):
        shutil.rmtree(self.tmp)

    def test_force_overwrite(self):
        model_dir = build_examples.simple_potential(self.tmp)
        with hoomd.htf.tfcompute(model_dir) as tfcompute:
            hoomd.context.initialize()
            N = 3 * 3
            NN = N - 1
            rcut = 5.0
            system = hoomd.init.create_lattice(
                unitcell=hoomd.lattice.sq(a=4.0),
                n=[3, 3])
            nlist = hoomd.md.nlist.cell(check_period=1)
            hoomd.md.integrate.mode_standard(dt=0.005)
            hoomd.md.integrate.nve(group=hoomd.group.all(
                    )).randomize_velocities(kT=2, seed=2)

            tfcompute.attach(nlist, r_cut=rcut, batch_size=4)
            # use these to throw off timesteps
            hoomd.run(1)
            hoomd.run(1)
            for i in range(3):
                py_forces = compute_forces(system, rcut)
                for j in range(N):
                    np.testing.assert_allclose(system.particles[j].net_force,
                                               py_forces[j, :], atol=1e-5)
                hoomd.run(100)

    def test_nonlist(self):
        model_dir = build_examples.benchmark_nonlist_graph(self.tmp)
        with hoomd.htf.tfcompute(model_dir) as tfcompute:
            hoomd.context.initialize()
            system = hoomd.init.create_lattice(
                unitcell=hoomd.lattice.sq(a=4.0),
                n=[32, 32])
            hoomd.md.integrate.mode_standard(dt=0.005)
            hoomd.md.integrate.nve(group=hoomd.group.all(
                    )).randomize_velocities(kT=2, seed=2)
            tfcompute.attach()
            hoomd.run(10)

    def test_full_batch(self):
        hoomd.context.initialize()
        model_dir = build_examples.benchmark_nonlist_graph(self.tmp)
        with hoomd.htf.tfcompute(model_dir) as tfcompute:
            system = hoomd.init.create_lattice(unitcell=hoomd.lattice.sq(a=4.0),
                                               n=[32, 32])
            hoomd.md.integrate.mode_standard(dt=0.005)
            hoomd.md.integrate.nve(group=hoomd.group.all()).randomize_velocities(kT=2, seed=2)
            tfcompute.attach(batch_size=None)
            hoomd.run(10)

    def test_write_empty_tensorboard(self):
        hoomd.context.initialize()
        model_dir = build_examples.benchmark_nonlist_graph(self.tmp)
        with hoomd.htf.tfcompute(model_dir, write_tensorboard=True) as tfcompute:
            system = hoomd.init.create_lattice(unitcell=hoomd.lattice.sq(a=4.0),
                                               n=[32, 32])
            hoomd.md.integrate.mode_standard(dt=0.005)
            hoomd.md.integrate.nve(group=hoomd.group.all()).randomize_velocities(kT=2, seed=2)
            tfcompute.attach(batch_size=None)
            hoomd.run(10)


    def test_trainable(self):
        model_dir = build_examples.trainable_graph(9 - 1, self.tmp)
        with hoomd.htf.tfcompute(model_dir,
                                 write_tensorboard=True) as tfcompute:
            hoomd.context.initialize()
            rcut = 5.0
            system = hoomd.init.create_lattice(
                unitcell=hoomd.lattice.sq(a=4.0), n=[3, 3])
            nlist = hoomd.md.nlist.cell(check_period=1)
            hoomd.md.integrate.mode_standard(dt=0.005)
            hoomd.md.integrate.nve(group=hoomd.group.all(
                    )).randomize_velocities(kT=2, seed=2)
            tfcompute.attach(nlist, r_cut=rcut, save_period=1, batch_size=4)
            hoomd.run(5)
            checkpoints = glob.glob(os.path.join(model_dir, 'model-*.data*'))
            # 6 because an extra is written at the end
            self.assertGreater(len(checkpoints), 2,
                               'Checkpoint files not being created.')

    def test_bootstrap(self):
        model_dir = build_examples.trainable_graph(9 - 1, self.tmp)
        with hoomd.htf.tfcompute(
            model_dir, bootstrap=build_examples.bootstrap_graph(
                9 - 1, model_dir),
            bootstrap_map={'epsilon': 'lj-epsilon', 'sigma': 'lj-sigma'
                           }) as tfcompute:
            hoomd.context.initialize()
            rcut = 5.0
            system = hoomd.init.create_lattice(
                unitcell=hoomd.lattice.sq(a=4.0),
                n=[3, 3])
            nlist = hoomd.md.nlist.cell(check_period=1)
            hoomd.md.integrate.mode_standard(dt=0.005)
            hoomd.md.integrate.nve(group=hoomd.group.all(
                    )).randomize_velocities(kT=2, seed=2)
            tfcompute.attach(nlist, r_cut=rcut, save_period=1)
            hoomd.run(5)

    def test_incomplete_bootstrap(self):
        model_dir = build_examples.trainable_graph(9 - 1, self.tmp)
        with hoomd.htf.tfcompute(
            model_dir, bootstrap=build_examples.bootstrap_graph(
                9 - 1, model_dir),
            bootstrap_map={'epsilon': 'lj-epsilon'
                           }) as tfcompute:
            hoomd.context.initialize()
            rcut = 5.0
            system = hoomd.init.create_lattice(
                unitcell=hoomd.lattice.sq(a=4.0),
                n=[3, 3])
            nlist = hoomd.md.nlist.cell(check_period=1)
            hoomd.md.integrate.mode_standard(dt=0.005)
            hoomd.md.integrate.nve(group=hoomd.group.all(
                    )).randomize_velocities(kT=2, seed=2)
            tfcompute.attach(nlist, r_cut=rcut, save_period=1)
            hoomd.run(5)

    def test_print(self):
        model_dir = build_examples.print_graph(9 - 1, self.tmp)
        with hoomd.htf.tfcompute(model_dir) as tfcompute:
            hoomd.context.initialize()
            N = 3 * 3
            NN = N - 1
            rcut = 5.0
            system = hoomd.init.create_lattice(
                unitcell=hoomd.lattice.sq(a=4.0),
                n=[3, 3])
            nlist = hoomd.md.nlist.cell(check_period=1)
            hoomd.md.integrate.mode_standard(dt=0.005)
            hoomd.md.integrate.nve(group=hoomd.group.all(
                    )).randomize_velocities(kT=4, seed=1)

            tfcompute.attach(nlist, r_cut=rcut, batch_size=4)
            for i in range(3):
                hoomd.run(2)

    def test_noforce_graph(self):
        model_dir = build_examples.noforce_graph(self.tmp)
        hoomd.context.initialize()
        with hoomd.htf.tfcompute(model_dir) as tfcompute:
            N = 3 * 3
            NN = N - 1
            rcut = 5.0
            system = hoomd.init.create_lattice(
                unitcell=hoomd.lattice.sq(a=4.0),
                n=[3, 3])
            nlist = hoomd.md.nlist.cell(check_period=1)
            hoomd.md.integrate.mode_standard(dt=0.005)
            hoomd.md.integrate.nve(group=hoomd.group.all())
            tfcompute.attach(nlist, r_cut=rcut)
            for i in range(3):
                hoomd.run(1)
                for j in range(N):
                    np.testing.assert_allclose(
                        system.particles[j].net_force, [0, 0, 0], rtol=1e-5)


    def test_wrap(self):
        model_dir = build_examples.wrap_graph(self.tmp)
        hoomd.context.initialize()
        with hoomd.htf.tfcompute(model_dir) as tfcompute:
            system = hoomd.init.create_lattice(
                unitcell=hoomd.lattice.sq(a=4.0),
                n=[3, 3])
            nlist = hoomd.md.nlist.cell()
            hoomd.md.integrate.mode_standard(dt=0.005)
            hoomd.md.integrate.nve(group=hoomd.group.all())
            tfcompute.attach()
            hoomd.run(1)


    def test_feeddict_func(self):
        model_dir = build_examples.feeddict_graph(self.tmp)
        with hoomd.htf.tfcompute(model_dir) as tfcompute:
            hoomd.context.initialize()
            N = 3 * 3
            NN = N - 1
            rcut = 5.0
            system = hoomd.init.create_lattice(
                unitcell=hoomd.lattice.sq(a=4.0),
                n=[3, 3])
            nlist = hoomd.md.nlist.cell(check_period=1)
            hoomd.md.integrate.mode_standard(dt=0.005)
            hoomd.md.integrate.nve(group=hoomd.group.all())
            # multiple average force by particle 4 position
            # just for fun
            tfcompute.attach(nlist, r_cut=rcut, period=10,
                             feed_dict=lambda tfc:
                             {'test-tensor:0': tfc.get_positions_array()[2, :3]},
                             batch_size=4)
            hoomd.run(11)
            tf_force = tfcompute.get_forces_array()[1, :3]

    def test_feeddict(self):
        model_dir = build_examples.feeddict_graph(self.tmp)
        with hoomd.htf.tfcompute(model_dir) as tfcompute:
            hoomd.context.initialize()
            N = 3 * 3
            NN = N - 1
            rcut = 5.0
            system = hoomd.init.create_lattice(
                unitcell=hoomd.lattice.sq(a=4.0),
                n=[3, 3])
            nlist = hoomd.md.nlist.cell(check_period=1)
            hoomd.md.integrate.mode_standard(dt=0.005)
            hoomd.md.integrate.nve(group=hoomd.group.all())
            # multiple average force by particle 4 position
            # just for fun
            tfcompute.attach(nlist, r_cut=rcut, period=10,
                             feed_dict={'test-tensor:0': [1, 2, 3]})
            hoomd.run(11)
            tf_force = tfcompute.get_forces_array()[1, :3]

    def test_lj_forces(self):
        N = 3 * 3
        model_dir = build_examples.lj_graph(N - 1, self.tmp)
        with hoomd.htf.tfcompute(model_dir) as tfcompute:
            hoomd.context.initialize()
            T = 10
            rcut = 5.0
            system = hoomd.init.create_lattice(
                unitcell=hoomd.lattice.sq(a=4.0),
                n=[3, 3])
            nlist = hoomd.md.nlist.cell(check_period=1)
            hoomd.md.integrate.mode_standard(dt=0.005)
            hoomd.md.integrate.nvt(group=hoomd.group.all(),
                                   kT=1, tau=0.2
                                   ).randomize_velocities(seed=1)
            tfcompute.attach(nlist, r_cut=rcut)
            hoomd.run(2)
            tf_forces = []
            for i in range(T):
                hoomd.run(1)
                snapshot = system.take_snapshot()
                tf_forces.append([system.particles[j].net_force
                                  for j in range(N)])
            tf_forces = np.array(tf_forces)
        # now run with stock lj
        hoomd.context.initialize()
        system = hoomd.init.create_lattice(
            unitcell=hoomd.lattice.sq(a=4.0),
            n=[3, 3])
        nlist = hoomd.md.nlist.cell(check_period=1)
        hoomd.md.integrate.mode_standard(dt=0.005)
        hoomd.md.integrate.nvt(group=hoomd.group.all(), kT=1, tau=0.2
                               ).randomize_velocities(seed=1)
        lj = hoomd.md.pair.lj(r_cut=5.0, nlist=nlist)
        lj.pair_coeff.set('A', 'A', epsilon=1.0, sigma=1.0)
        hoomd.run(2)
        lj_forces = []
        for i in range(T):
            hoomd.run(1)
            snapshot = system.take_snapshot()
            lj_forces.append([system.particles[j].net_force for j in range(N)])
        lj_forces = np.array(lj_forces)
        for i in range(T):
            for j in range(N):
                np.testing.assert_allclose(tf_forces[i, j],
                                           lj_forces[i, j], atol=1e-5)

    def test_running_mean(self):
        model_dir = build_examples.lj_running_mean(9 - 1, self.tmp)
        with hoomd.htf.tfcompute(model_dir) as tfcompute:
            hoomd.context.initialize()
            rcut = 5.0
            system = hoomd.init.create_lattice(
                unitcell=hoomd.lattice.sq(a=4.0),
                n=[3, 3])
            nlist = hoomd.md.nlist.cell()
            hoomd.md.integrate.mode_standard(dt=0.001)
            hoomd.md.integrate.nve(group=hoomd.group.all()
                                   ).randomize_velocities(seed=1, kT=0.8)
            tfcompute.attach(nlist, r_cut=rcut, save_period=10, batch_size=4)
            hoomd.run(10)
            # now load checkpoint
        variables = hoomd.htf.load_variables(
            model_dir, ['average-energy', 'htf-batch-steps:0'])
        assert not math.isnan(variables['average-energy'])
        assert variables['htf-batch-steps'] == 11

    def test_force_output(self):
        Ne = 5
        c = hoomd.context.initialize()
        model_dir = build_examples.lj_force_output(Ne ** 2 - 1, self.tmp)
        with hoomd.htf.tfcompute(model_dir) as tfcompute:
            rcut = 3.0
            system = hoomd.init.create_lattice(
                unitcell=hoomd.lattice.sq(a=2.0),
                n=[Ne, Ne])
            c.sorter.disable()
            nlist = hoomd.md.nlist.cell(check_period=1)
            hoomd.md.integrate.mode_standard(dt=0.01)
            lj = hoomd.md.pair.lj(r_cut=rcut, nlist=nlist)
            lj.pair_coeff.set('A', 'A', epsilon=1.0, sigma=1.0)
            lj2 = hoomd.md.pair.lj(r_cut=rcut, nlist=nlist)
            lj2.pair_coeff.set('A', 'A', epsilon=4.0, sigma=0.8)
            hoomd.md.integrate.nve(group=hoomd.group.all(
                    )).randomize_velocities(seed=1, kT=0.8)
            tfcompute.attach(nlist, r_cut=rcut, period=100, save_period=1)
            tfcompute.set_reference_forces(lj)
            hoomd.run(300)
            # now load checkpoint and check error
            variables = hoomd.htf.load_variables(
                model_dir, ['error'])
            assert abs(variables['error']) < 1e-5
            # now check difference between particle forces and
            # forces from htf
            lj_forces = np.array([lj.forces[j].force for j in range(Ne**2)])
            lj_energy = np.array([lj.forces[j].energy for j in range(Ne**2)])
            np.testing.assert_allclose(tfcompute.get_forces_array(
                    )[:, :3], lj_forces)
            np.testing.assert_allclose(tfcompute.get_forces_array(
                    )[:, 3], lj_energy)

    def test_rdf(self):
        model_dir = build_examples.lj_rdf(9 - 1, self.tmp)
        with hoomd.htf.tfcompute(model_dir) as tfcompute:
            hoomd.context.initialize()
            rcut = 5.0
            system = hoomd.init.create_lattice(
                unitcell=hoomd.lattice.sq(a=4.0),
                n=[3, 3])
            nlist = hoomd.md.nlist.cell()
            hoomd.md.integrate.mode_standard(dt=0.001)
            hoomd.md.integrate.nve(group=hoomd.group.all(
                    )).randomize_velocities(seed=1, kT=0.8)
            tfcompute.attach(nlist, r_cut=rcut, save_period=3, batch_size=4)
            hoomd.run(10)
        # now load checkpoint
        variables = hoomd.htf.load_variables(
            model_dir, ['avg-rdf'])
        assert np.sum(variables['avg-rdf']) > 0

    def test_lj_energy(self):
        model_dir = build_examples.lj_graph(9 - 1, self.tmp)
        with hoomd.htf.tfcompute(model_dir) as tfcompute:
            hoomd.context.initialize()
            N = 3 * 3
            NN = N - 1
            T = 10
            rcut = 5.0
            system = hoomd.init.create_lattice(
                unitcell=hoomd.lattice.sq(a=4.0),
                n=[3, 3])
            nlist = hoomd.md.nlist.cell(check_period=1)
            hoomd.md.integrate.mode_standard(dt=0.001)
            hoomd.md.integrate.nve(group=hoomd.group.all(
                    )).randomize_velocities(seed=1, kT=0.8)
            log = hoomd.analyze.log(filename=None,
                                    quantities=['potential_energy',
                                                'kinetic_energy'], period=1)
            tfcompute.attach(nlist, r_cut=rcut)
            energy = []
            for i in range(T):
                hoomd.run(250)
                energy.append(log.query('potential_energy'
                                        ) + log.query('kinetic_energy'))
                if i > 1:
                    np.testing.assert_allclose(energy[-1],
                                               energy[-2], atol=1e-3)

    def test_lj_pressure(self):
        # TODO The virials are off by 1e-6, leading to
        # pressure differences of 1e-3.
        # I can't figure out why, but since PE and forces are
        # matching exactly, I'll leave the tol
        # set that high.
        model_dir = build_examples.lj_graph(9 - 1, self.tmp)
        with hoomd.htf.tfcompute(model_dir) as tfcompute:
            hoomd.context.initialize()
            N = 3 * 3
            NN = N - 1
            rcut = 5.0
            system = hoomd.init.create_lattice(
                unitcell=hoomd.lattice.sq(a=4.0),
                n=[3, 3])
            nlist = hoomd.md.nlist.cell(check_period=1)
            hoomd.md.integrate.mode_standard(dt=0.005)
            hoomd.md.integrate.nvt(group=hoomd.group.all(),
                                   kT=1, tau=0.2).randomize_velocities(seed=1)
            tfcompute.attach(nlist, r_cut=rcut)
            log = hoomd.analyze.log(filename=None, quantities=[
                    'potential_energy', 'pressure'], period=1)
            thermo_scalars = []
            tf_virial = []
            for i in range(5):
                hoomd.run(3)
                snapshot = system.take_snapshot()
                tf_virial.append(tfcompute.get_virial_array())
                thermo_scalars.append([log.query('potential_energy'
                                                 ), log.query('pressure')])
        # now run with stock lj
        hoomd.context.initialize()
        system = hoomd.init.create_lattice(
            unitcell=hoomd.lattice.sq(a=4.0),
            n=[3, 3])
        nlist = hoomd.md.nlist.cell(check_period=1)
        hoomd.md.integrate.mode_standard(dt=0.005)
        hoomd.md.integrate.nvt(group=hoomd.group.all(), kT=1,
                               tau=0.2).randomize_velocities(seed=1)
        lj = hoomd.md.pair.lj(r_cut=5.0, nlist=nlist)
        lj.pair_coeff.set('A', 'A', epsilon=1.0, sigma=1.0)
        log = hoomd.analyze.log(filename=None,
                                quantities=['potential_energy', 'pressure'],
                                period=1)
        for i in range(5):
            hoomd.run(3)
            snapshot = system.take_snapshot()
            v = snapshot.particles.velocity
            lj_virial = np.array([lj.forces[j].virial for j in range(N)])
            for j in range(N):
                np.testing.assert_allclose(lj_virial[j][0:2],
                                           tf_virial[i][j][0:2], atol=1e-5)
            # np.testing.assert_allclose([log.query('potential_energy'),
            # log.query('pressure')], thermo_scalars[i], rtol=1e-3)


class test_mol_batching(unittest.TestCase):

    def setUp(self):
        self.tmp = tempfile.mkdtemp()

    def tearDown(self):
        shutil.rmtree(self.tmp)

    def test_single_atom(self):
        hoomd.context.initialize()
        model_dir = build_examples.lj_mol(9 - 1, 8, self.tmp)
        with hoomd.htf.tfcompute(model_dir) as tfcompute:
            N = 3 * 3
            NN = N - 1
            rcut = 5.0
            system = hoomd.init.create_lattice(unitcell=hoomd.lattice.sq(a=4.0),
                                               n=[3, 3])
            nlist = hoomd.md.nlist.cell()
            hoomd.md.integrate.mode_standard(dt=0.005)
            hoomd.md.integrate.nvt(group=hoomd.group.all(), kT=1, tau=0.2)
            tfcompute.attach(nlist, r_cut=rcut)
            hoomd.run(8)

    def test_single_atom_batched(self):
        hoomd.context.initialize()
        model_dir = build_examples.lj_mol(9 - 1, 8, self.tmp)
        with hoomd.htf.tfcompute(model_dir, _mock_mode=True) as tfcompute:
            N = 3 * 3
            NN = N - 1
            rcut = 5.0
            system = hoomd.init.create_lattice(unitcell=hoomd.lattice.sq(a=4.0),
                                               n=[3, 3])
            nlist = hoomd.md.nlist.cell()
            hoomd.md.integrate.mode_standard(dt=0.005)
            hoomd.md.integrate.nvt(group=hoomd.group.all(), kT=1, tau=0.2)
            with self.assertRaises(ValueError):
                tfcompute.attach(nlist, r_cut=rcut, batch_size=3)
            hoomd.run(8)

    def test_single_atom_malformed(self):
        hoomd.context.initialize()
        model_dir = build_examples.lj_mol(9 - 1, 8, self.tmp)
        with hoomd.htf.tfcompute(model_dir, _mock_mode=True) as tfcompute:
            N = 3 * 3
            NN = N - 1
            rcut = 5.0
            system = hoomd.init.create_lattice(unitcell=hoomd.lattice.sq(a=4.0),
                                               n=[3, 3])
            nlist = hoomd.md.nlist.cell()
            hoomd.md.integrate.mode_standard(dt=0.005)
            hoomd.md.integrate.nvt(group=hoomd.group.all(), kT=1, tau=0.2)
            with self.assertRaises(ValueError):
                tfcompute.attach(nlist, r_cut=rcut, mol_indices=[1, 1, 4, 24])
            hoomd.run(8)

    def test_multi_atom(self):
        hoomd.context.initialize()
        model_dir = build_examples.lj_mol(9 - 1, 8, self.tmp)
        with hoomd.htf.tfcompute(model_dir) as tfcompute:
            N = 3 * 3
            NN = N - 1
            rcut = 5.0
            system = hoomd.init.create_lattice(unitcell=hoomd.lattice.sq(a=4.0),
                                               n=[3, 3])
            nlist = hoomd.md.nlist.cell()
            hoomd.md.integrate.mode_standard(dt=0.005)
            hoomd.md.integrate.nvt(group=hoomd.group.all(), kT=1, tau=0.2)
            tfcompute.attach(nlist,
                             r_cut=rcut,
                             mol_indices=[[0, 1, 2], [3, 4], [5, 6, 7], [8]])
            hoomd.run(8)

    def test_mol_force_output(self):
        hoomd.context.initialize()
        model_dir = build_examples.mol_force(self.tmp)
        with hoomd.htf.tfcompute(model_dir) as tfcompute:
            system = hoomd.init.create_lattice(unitcell=hoomd.lattice.sq(a=4.0),
                                               n=[3, 3])
            hoomd.md.integrate.mode_standard(dt=0.005)
            hoomd.md.integrate.nvt(group=hoomd.group.all(), kT=1, tau=0.2)
            tfcompute.attach(mol_indices=[[0, 1, 2], [3, 4], [5, 6, 7], [8]])
            hoomd.run(8)

    def test_reverse_mol_index(self):
        # need this for logging
        hoomd.context.initialize()
        # each element is the index of atoms in the molecule
        mi = [[1, 2, 0, 0, 0], [3, 0, 0, 0, 0], [4, 5, 7, 8, 9]]
        rmi = _make_reverse_indices(mi)
        # should be
        rmi_ref = [
            [0, 0],
            [0, 1],
            [1, 0],
            [2, 0],
            [2, 1],
            [-1, -1],
            [2, 2],
            [2, 3],
            [2, 4]
        ]
        self.assertEqual(rmi, rmi_ref)


class test_saving(unittest.TestCase):
    def setUp(self):
        self.tmp = tempfile.mkdtemp()

    def tearDown(self):
        shutil.rmtree(self.tmp)


    def test_tensor_save(self):
        hoomd.context.initialize()
        model_dir = build_examples.saving_graph(self.tmp)
        with hoomd.htf.tfcompute(model_dir) as tfcompute:
            system = hoomd.init.create_lattice(unitcell=hoomd.lattice.sq(a=4.0),
                                               n=[3, 3])
            hoomd.md.integrate.mode_standard(dt=0.005)
            hoomd.md.integrate.nvt(group=hoomd.group.all(), kT=1, tau=0.2)
            tfcompute.attach()
            hoomd.run(8)

        # now load
        vars = hoomd.htf.load_variables(model_dir, ['v1', 'v2'])

<<<<<<< HEAD

class test_nlist(unittest.TestCase):
    def setUp(self):
        self.tmp = tempfile.mkdtemp()

    def tearDown(self):
        shutil.rmtree(self.tmp)

    def _test_cpu_overflow(self):
        '''Use too small neighbor list and ensure error is thrown
        TODO: It works, but the tfmanager thread early exit causes main thread to hang
        '''
        N = 8 * 8
        model_dir = build_examples.lj_graph(4, self.tmp, check_nlist=True)
        with hoomd.htf.tfcompute(model_dir) as tfcompute:
            hoomd.context.initialize()
            T = 10
            rcut = 10.0
            system = hoomd.init.create_lattice(
                unitcell=hoomd.lattice.sq(a=4.0),
                n=[8, 8])
            nlist = hoomd.md.nlist.cell(check_period=1)
            hoomd.md.integrate.mode_standard(dt=0.005)
            hoomd.md.integrate.nvt(group=hoomd.group.all(),
                                   kT=1, tau=0.2
                                   ).randomize_velocities(seed=1)
            tfcompute.attach(nlist, r_cut=rcut)
            with self.assertRaises(tf.errors.InvalidArgumentError):
                hoomd.run(2)
=======
    def test_tensor_save_var_fail(self):

        graph = hoomd.htf.graph_builder(0, output_forces=False)
        v = tf.Variable(0, name='foo')
        with self.assertRaises(ValueError):
            graph.save_tensor(v, 'v')

>>>>>>> e3789312


if __name__ == '__main__':
    unittest.main()<|MERGE_RESOLUTION|>--- conflicted
+++ resolved
@@ -608,7 +608,6 @@
     def tearDown(self):
         shutil.rmtree(self.tmp)
 
-
     def test_tensor_save(self):
         hoomd.context.initialize()
         model_dir = build_examples.saving_graph(self.tmp)
@@ -622,8 +621,13 @@
 
         # now load
         vars = hoomd.htf.load_variables(model_dir, ['v1', 'v2'])
-
-<<<<<<< HEAD
+        
+    def test_tensor_save_var_fail(self):
+        graph = hoomd.htf.graph_builder(0, output_forces=False)
+        v = tf.Variable(0, name='foo')
+        with self.assertRaises(ValueError):
+            graph.save_tensor(v, 'v')
+
 
 class test_nlist(unittest.TestCase):
     def setUp(self):
@@ -653,15 +657,6 @@
             tfcompute.attach(nlist, r_cut=rcut)
             with self.assertRaises(tf.errors.InvalidArgumentError):
                 hoomd.run(2)
-=======
-    def test_tensor_save_var_fail(self):
-
-        graph = hoomd.htf.graph_builder(0, output_forces=False)
-        v = tf.Variable(0, name='foo')
-        with self.assertRaises(ValueError):
-            graph.save_tensor(v, 'v')
-
->>>>>>> e3789312
 
 
 if __name__ == '__main__':
