# Copyright (c) 2020 HOOMD-TF Developers

import hoomd
import hoomd.md
import hoomd.htf as htf
import unittest
import os
import tempfile
import shutil
import pickle
import glob
import numpy as np
import math
import tensorflow as tf
import build_examples

from hoomd.htf.simmodel import _make_reverse_indices


def compute_forces(sim, rcut):
    '''1 / r^2 force'''
    snapshot = sim.State.get_snapshot()
    position = snapshot.particles.position
    N = len(position)
    forces = np.zeros((N, 3))
    for i in range(N):
        for j in range(i + 1, N):
            r = position[j] - position[i]
            r = np.array(snapshot.box.min_image(r))
            rd = np.sqrt(np.sum(r**2))
            if rd <= rcut:
                f = -r / rd
                forces[i, :] += f
                forces[j, :] -= f
    return forces

class test_access(unittest.TestCase):
    def setUp(self):
        self.device = hoomd.device.CPU('')
        self.tmp = tempfile.mkdtemp()

    def tearDown(self):
        shutil.rmtree(self.tmp)

    def test_access(self):
        model = build_examples.SimplePotential(32)
        tfcompute = htf.tfcompute(model)
        rcut = 3
<<<<<<< HEAD
        # create a system with a few types
=======
        # create a 3D system with a few types
>>>>>>> 78775bac
        snap = gsd.hoomd.Snapshot()
        snap.particles.N = 3
        snap.particles.types = ['A', 'B', 'C']
        snap.particles.typeid = [0, 1, 2]
        snap.particles.position = [[2, 2, 2], [1, 3, 1], [3, 1, 1]]
        snap.configuration.box = [6, 6, 6, 0, 0, 0]
        sim = hoomd.Simulation(self.device)
        sim.create_state_from_snapshot(snap)
        sim.state.replicate(5, 5, 5)

        nlist = hoomd.md.nlist.Cell(rebuild_check_delay=1)
        nve = hoomd.md.methods.NVE(filter=hoomd.filter.All())
        hoomd.md.Integrator(dt=0.005, methods=[nve])
        tfcompute.attach(nlist, r_cut=rcut)
        sim.run(1)
        tfcompute.get_virial_array()
        tfcompute.get_forces_array()
        pa = tfcompute.get_positions_array()
        nl = tfcompute.get_nlist_array()
        # make sure we get the 3 types
        self.assertEqual(len(np.unique(nl[:, :, 3].astype(np.int))), 3)
        self.assertEqual(len(np.unique(pa[:, 3].astype(np.int))), 3)


class test_compute(unittest.TestCase):
    def setUp(self):
        self.device = hoomd.device.CPU('')
        self.tmp = tempfile.mkdtemp()

    def tearDown(self):
        shutil.rmtree(self.tmp)

    def test_force_overwrite(self):
        N = 3 * 3
        NN = N - 1
        rcut = 5.0
        model = build_examples.SimplePotential(NN)
        tfcompute = htf.tfcompute(model)
        sim = build_examples.generic_square_lattice(lattice_constant=4.0,
            n_replicas=[3,3], device=self.device)

        nlist = hoomd.md.nlist.Cell(rebuild_check_delay=1)
        hoomd.md.integrate.mode_standard(dt=0.005)
        hoomd.md.integrate.nve(group=hoomd.group.all(
        )).randomize_velocities(kT=2, seed=2)

        tfcompute.attach(nlist, r_cut=rcut)
        # use these to throw off timesteps
        sim.run(1)
        sim.run(1)
        for i in range(3):
            py_forces = compute_forces(sim, rcut)
            for j in range(N):
                np.testing.assert_allclose(sim.state.particles[j].net_force,
                                           py_forces[j, :], atol=1e-5)
            hoomd.run(100)

    def test_force_overwrite_batched(self):
        N = 3 * 3
        NN = N - 1
        rcut = 5.0
        model = build_examples.SimplePotential(NN)
        tfcompute = htf.tfcompute(model)
        sim = build_examples.generic_square_lattice(
            lattice_constant=4.0,
            n_replicas=[3,3])
        nlist = hoomd.md.nlist.Cell(rebuild_check_delay=1)
        hoomd.md.integrate.mode_standard(dt=0.005)
        hoomd.md.integrate.nve(group=hoomd.group.all(
        )).randomize_velocities(kT=2, seed=2)

        tfcompute.attach(nlist, r_cut=rcut, batch_size=4)
        # use these to throw off timesteps
        hoomd.run(1)
        hoomd.run(1)
        for i in range(3):
            py_forces = compute_forces(system, rcut)
            for j in range(N):
                np.testing.assert_allclose(system.particles[j].net_force,
                                           py_forces[j, :], atol=1e-5)
            hoomd.run(100)

    def test_nonlist(self):
        model = build_examples.BenchmarkNonlistModel(0)
        tfcompute = htf.tfcompute(model)
        sim = build_examples.generic_square_lattice(
            lattice_constant=4.0,
            n_replicas=[32,32], device=self.device)
        hoomd.md.integrate.mode_standard(dt=0.005)
        hoomd.md.integrate.nve(group=hoomd.group.all(
        )).randomize_velocities(kT=2, seed=2)
        tfcompute.attach()
        hoomd.run(10)

    def test_full_batch(self):
        model = build_examples.BenchmarkNonlistModel(0)
        tfcompute = htf.tfcompute(model)
        sim = build_examples.generic_square_lattice(
            lattice_constant=4.0,
            n_replicas=[32,32], device=self.device)
        hoomd.md.integrate.mode_standard(dt=0.005)
        hoomd.md.integrate.nve(group=hoomd.group.all(
        )).randomize_velocities(kT=2, seed=2)
        tfcompute.attach(batch_size=None)
        hoomd.run(10)

    def test_trainable(self):
        model = build_examples.TrainableGraph(16, output_forces=False)
        model.compile(
            optimizer=tf.keras.optimizers.Nadam(0.01),
            loss='MeanSquaredError')
        start = model.get_layer('lj').trainable_weights[0].numpy()
        tfcompute = htf.tfcompute(model)
        rcut = 5.0
        sim = build_examples.generic_square_lattice(
            lattice_constant=4.0, n_replicas=[3,3], device=self.device)
        nlist = hoomd.md.nlist.Cell(rebuild_check_delay=1)
        hoomd.md.integrate.mode_standard(dt=0.005)
        hoomd.md.integrate.nve(group=hoomd.group.all(
        )).randomize_velocities(kT=2, seed=2)
        tfcompute.attach(nlist, r_cut=rcut, batch_size=4, train=True)
        lj = hoomd.md.pair.lj(r_cut=5.0, nlist=nlist)
        lj.pair_coeff.set('A', 'A', epsilon=1.1, sigma=0.9)
        hoomd.run(25)
        end = model.get_layer('lj').trainable_weights[0].numpy()
        assert np.sum((start - end)**2) > 0.01**2, 'No training observed'

    def test_model_save(self):
        '''Saves model after training
        '''
        model = build_examples.TrainableGraph(16, output_forces=False)
        model.compile(
            optimizer=tf.keras.optimizers.Nadam(0.01),
            loss='MeanSquaredError')

        tfcompute = htf.tfcompute(model)
        rcut = 5.0
        sim = build_examples.generic_square_lattice(
            lattice_constant=4.0,
            n_replicas=[3,3], device=self.device)
        nlist = hoomd.md.nlist.Cell(rebuild_check_delay=1)
        hoomd.md.integrate.mode_standard(dt=0.005)
        hoomd.md.integrate.nve(group=hoomd.group.all(
        )).randomize_velocities(kT=2, seed=2)
        tfcompute.attach(nlist, train=True, r_cut=rcut)
        hoomd.run(5)

        model.save(os.path.join(self.tmp, 'test-model'))

    def test_model_load(self):
        ''' Saves model after training and then uses
        if for inference
        '''
        model = build_examples.TrainableGraph(16, output_forces=False)
        model.compile(
            optimizer=tf.keras.optimizers.Nadam(0.01),
            loss='MeanSquaredError')

        tfcompute = htf.tfcompute(model)
        rcut = 5.0
        sim = build_examples.generic_square_lattice(
            lattice_constant=4.0,
            n_replicas=[3,3], device=self.device)
        nlist = hoomd.md.nlist.Cell(rebuild_check_delay=1)
        hoomd.md.integrate.mode_standard(dt=0.005)
        hoomd.md.integrate.nve(group=hoomd.group.all(
        )).randomize_velocities(kT=2, seed=2)
        tfcompute.attach(nlist, train=True, r_cut=rcut)
        hoomd.run(5)

        model.save(os.path.join(self.tmp, 'test-model'))

        model = tf.keras.models.load_model(
            os.path.join(self.tmp, 'test-model'))
        infer_model = build_examples.TrainableGraph(16, output_forces=True)
        infer_model.set_weights(model.get_weights())

        tfcompute.disable()

        tfcompute = htf.tfcompute(infer_model)
        tfcompute.attach(nlist, r_cut=rcut)
        hoomd.run(5)

    def test_model_load_serial(self):
        ''' Saves model after training and then uses
        if for inference
        '''
        model = build_examples.TrainableGraph(16, output_forces=False)
        model.compile(
            optimizer=tf.keras.optimizers.Nadam(0.01),
            loss='MeanSquaredError')

        tfcompute = htf.tfcompute(model)
        rcut = 5.0
        sim = build_examples.generic_square_lattice(
            lattice_constant=4.0,
            n_replicas=[3,3], device=self.device)
        nlist = hoomd.md.nlist.Cell(rebuild_check_delay=1)
        hoomd.md.integrate.mode_standard(dt=0.005)
        hoomd.md.integrate.nve(group=hoomd.group.all(
        )).randomize_velocities(kT=2, seed=2)
        tfcompute.attach(nlist, train=True, r_cut=rcut)
        hoomd.run(5)

        model.save(os.path.join(self.tmp, 'test-model'))
        del model

        return
        # We are having trouble
        # get_config in SimModel fails if I call super - don't know why
        # Because I cannot call super this code doesn't work
        # We keep the partial test because it calls the get_config methods,
        # checking that they are at least callable.
        model = tf.keras.models.load_model(
            os.path.join(self.tmp, 'test-model'),
            custom_objects={**hoomd.htf.custom_objects,
                            'TrainableGraph': build_examples.TrainableGraph})

        tfcompute.disable()

        tfcompute = htf.tfcompute(model)
        tfcompute.attach(nlist, r_cut=rcut)
        hoomd.run(5)

    def test_print(self):
        N = 3 * 3
        NN = N - 1
        rcut = 5.0
        model = build_examples.PrintModel(NN)
        tfcompute = htf.tfcompute(model)
        sim = build_examples.generic_square_lattice(
            lattice_constant=4.0,
            n_replicas=[3,3], device=self.device)
        nlist = hoomd.md.nlist.Cell(rebuild_check_delay=1)
        hoomd.md.integrate.mode_standard(dt=0.005)
        hoomd.md.integrate.nve(group=hoomd.group.all(
        )).randomize_velocities(kT=4, seed=1)

        tfcompute.attach(nlist, r_cut=rcut, batch_size=4)
        for i in range(3):
            hoomd.run(2)

    def test_noforce_graph(self):
        model = build_examples.NoForceModel(9, output_forces=False)
        tfcompute = htf.tfcompute(model)
        N = 3 * 3
        NN = N - 1
        rcut = 5.0
        sim = build_examples.generic_square_lattice(
            lattice_constant=4.0,
            n_replicas=[3,3], device=self.device)
        nlist = hoomd.md.nlist.Cell(rebuild_check_delay=1)
        hoomd.md.integrate.mode_standard(dt=0.005)
        hoomd.md.integrate.nve(group=hoomd.group.all())
        tfcompute.attach(nlist, r_cut=rcut)
        for i in range(3):
            hoomd.run(1)
            for j in range(N):
                np.testing.assert_allclose(
                    system.particles[j].net_force, [0, 0, 0], rtol=1e-5)

    def test_wrap(self):
        model = build_examples.WrapModel(0, output_forces=False)
        tfcompute = htf.tfcompute(model)
        sim = build_examples.generic_square_lattice(
            lattice_constant=4.0,
            n_replicas=[3,3], device=self.device)
        hoomd.md.integrate.mode_standard(dt=0.005)
        hoomd.md.integrate.nve(group=hoomd.group.all())
        tfcompute.attach()
        hoomd.run(1)

    def test_skew_fails(self):
        model = build_examples.WrapModel(0, output_forces=False)
        tfcompute = htf.tfcompute(model)
        sim = build_examples.generic_square_lattice(
            lattice_constant=4.0,
            n_replicas=[3,3], device=self.device)
        hoomd.update.box_resize(xy=0.5)
        hoomd.run(1)
        hoomd.md.integrate.mode_standard(dt=0.005)
        hoomd.md.integrate.nve(group=hoomd.group.all())
        tfcompute.attach()
        with self.assertRaises(tf.errors.InvalidArgumentError):
            hoomd.run(1)

    def test_lj_forces(self):
        model = build_examples.LJModel(32)
        tfcompute = htf.tfcompute(model)
        T = 10
        N = 5 * 5
        rcut = 5.0
        sim = build_examples.generic_square_lattice(
            lattice_constant=3.0,
            n_replicas=[5,5], device=self.device)
        nlist = hoomd.md.nlist.Cell(rebuild_check_delay=1)
        hoomd.md.integrate.mode_standard(dt=0.005)
        hoomd.md.integrate.nvt(group=hoomd.group.all(),
                               kT=1, tau=0.2
                               ).randomize_velocities(seed=1)
        tfcompute.attach(nlist, r_cut=rcut)
        hoomd.run(20)
        tf_forces = []
        for i in range(T):
            hoomd.run(1)
            snapshot = system.take_snapshot()
            tf_forces.append([system.particles[j].net_force
                              for j in range(N)])
        tf_forces = np.array(tf_forces)
        # now run with stock lj
        sim = build_examples.generic_square_lattice(
            lattice_constant=3.0,
            n_replicas=[5,5], device=self.device)
        nlist = hoomd.md.nlist.Cell(rebuild_check_delay=1)
        hoomd.md.integrate.mode_standard(dt=0.005)
        hoomd.md.integrate.nvt(group=hoomd.group.all(), kT=1, tau=0.2
                               ).randomize_velocities(seed=1)
        lj = hoomd.md.pair.lj(r_cut=5.0, nlist=nlist)
        lj.pair_coeff.set('A', 'A', epsilon=1.0, sigma=1.0)
        hoomd.run(20)
        lj_forces = []
        for i in range(T):
            hoomd.run(1)
            snapshot = system.take_snapshot()
            lj_forces.append([system.particles[j].net_force for j in range(N)])
        lj_forces = np.array(lj_forces)
        for i in range(T):
            for j in range(N):
                np.testing.assert_allclose(tf_forces[i, j],
                                           lj_forces[i, j], atol=1e-5)
                # make sure we wrote test to have non-zero forces
                assert np.sum(
                    lj_forces[i, j]**2) > 1e-4**2, 'Forces are too low to assess!'

    def test_running_mean(self):
        model = build_examples.LJRunningMeanModel(32)
        tfcompute = htf.tfcompute(model)
        rcut = 5.0
        sim = build_examples.generic_square_lattice(
            lattice_constant=4.0,
            n_replicas=[3,3], device=self.device)
        nlist = hoomd.md.nlist.Cell()
        hoomd.md.integrate.mode_standard(dt=0.001)
        hoomd.md.integrate.nve(group=hoomd.group.all()
                               ).randomize_velocities(seed=1, kT=0.8)
        tfcompute.attach(nlist, r_cut=rcut, batch_size=4)
        hoomd.run(10)
        result = model.avg_energy.result().numpy()
        assert result < 0

    def test_force_output(self):
        Ne = 5
        c = self.device
        model = build_examples.LJModel(32, output_forces=False)
        model.compile(loss='MeanSquaredError')
        tfcompute = htf.tfcompute(model)
        rcut = 3.0
        sim = build_examples.generic_square_lattice(
            lattice_constant=2.0,
            n_replicas=[Ne,Ne], device=self.device)
        #TODO: figure out how to do this with new syntax
        c.sorter.disable()
        nlist = hoomd.md.nlist.Cell(rebuild_check_delay=1)
        hoomd.md.integrate.mode_standard(dt=0.01)
        lj = hoomd.md.pair.lj(r_cut=rcut, nlist=nlist)
        lj.pair_coeff.set('A', 'A', epsilon=1.0, sigma=1.0)
        lj2 = hoomd.md.pair.lj(r_cut=rcut, nlist=nlist)
        lj2.pair_coeff.set('A', 'A', epsilon=4.0, sigma=0.8)
        hoomd.md.integrate.nve(group=hoomd.group.all(
        )).randomize_velocities(seed=1, kT=0.8)
        tfcompute.attach(nlist, train=True, r_cut=rcut, period=100)
        tfcompute.set_reference_forces(lj)
        hoomd.run(300)
        error = model.metrics[0].result().numpy()
        assert abs(error) < 1e-5
        # now check difference between particle forces and
        # forces from htf
        lj_forces = np.array([lj.forces[j].force for j in range(Ne**2)])
        lj_energy = np.array([lj.forces[j].energy for j in range(Ne**2)])
        np.testing.assert_allclose(tfcompute.get_forces_array(
        )[:, :3], lj_forces)
        np.testing.assert_allclose(tfcompute.get_forces_array(
        )[:, 3], lj_energy)

    def test_rdf(self):
        model = build_examples.LJRDF(32)
        tfcompute = htf.tfcompute(model)
        rcut = 5.0
        sim = build_examples.generic_square_lattice(
            lattice_constant=4.0,
            n_replicas=[3,3], device=self.device)
        nlist = hoomd.md.nlist.Cell()
        hoomd.md.integrate.mode_standard(dt=0.001)
        hoomd.md.integrate.nve(group=hoomd.group.all(
        )).randomize_velocities(seed=1, kT=0.8)
        tfcompute.attach(nlist, r_cut=rcut, batch_size=4)
        hoomd.run(10)
        rdf = model.avg_rdf.result().numpy()
        assert len(rdf) > 5
        assert np.sum(rdf) > 0

    def test_typed_rdf(self):
        '''Test RDF typing
        '''
        model = build_examples.LJTypedModel(32)
        tfcompute = htf.tfcompute(model)
        rcut = 10.0
        # build system using example from hoomd
        snapshot = hoomd.data.make_snapshot(N=10,
                                            box=hoomd.data.boxdim(Lx=10,
                                                                  Ly=10,
                                                                  Lz=10),
                                            particle_types=['A', 'B'],
                                            bond_types=['polymer'])
        snapshot.particles.position[:] = [[-4.5, 0, 0], [-3.5, 0, 0],
                                          [-2.5, 0, 0], [-1.5, 0, 0],
                                          [-0.5, 0, 0], [0.5, 0, 0],
                                          [1.5, 0, 0], [2.5, 0, 0],
                                          [3.5, 0, 0], [4.5, 0, 0]]
        snapshot.particles.typeid[0:7] = 0
        snapshot.particles.typeid[7:10] = 1
        snapshot.bonds.resize(9)
        snapshot.bonds.group[:] = [[0, 1], [1, 2], [2, 3],
                                   [3, 4], [4, 5], [5, 6],
                                   [6, 7], [7, 8], [8, 9]]
        snapshot.replicate(3, 3, 3)
        system = hoomd.init.read_snapshot(snapshot)
        nlist = hoomd.md.nlist.Cell()
        hoomd.md.integrate.mode_standard(dt=0.001)
        hoomd.md.integrate.nve(group=hoomd.group.all(
        )).randomize_velocities(seed=1, kT=0.8)
        tfcompute.attach(nlist, r_cut=rcut)
        hoomd.run(10)
        rdfa = model.avg_rdfa.result().numpy()
        rdfb = model.avg_rdfb.result().numpy()
        assert np.sum(rdfa) > 0
        np.testing.assert_array_almost_equal(rdfa, rdfb)

    def test_training_flag(self):
        model = build_examples.TrainModel(4, dim=1, top_neighs=2)
        model.compile(
            optimizer=tf.keras.optimizers.Nadam(0.01),
            loss='MeanSquaredError')
        tfcompute = htf.tfcompute(model)
        rcut = 5.0
        sim = build_examples.generic_square_lattice(
            lattice_constant=4.0,
            n_replicas=[3,3], device=self.device)
        nlist = hoomd.md.nlist.Cell()
        hoomd.md.integrate.mode_standard(dt=0.001)
        hoomd.md.integrate.nve(group=hoomd.group.all(
        )).randomize_velocities(seed=1, kT=0.8)
        tfcompute.attach(nlist, train=True, r_cut=rcut, batch_size=4)
        hoomd.run(10)

        tfcompute.attach(nlist, train=False, r_cut=rcut, batch_size=4)
        hoomd.run(10)

    def test_retrace(self):
        model = build_examples.TrainModel(4, dim=1, top_neighs=2)
        tfcompute = htf.tfcompute(model)
        rcut = 5.0
        sim = build_examples.generic_square_lattice(
            lattice_constant=4.0,
            n_replicas=[3,3], device=self.device)
        nlist = hoomd.md.nlist.Cell()
        hoomd.md.integrate.mode_standard(dt=0.001)
        hoomd.md.integrate.nve(group=hoomd.group.all(
        )).randomize_velocities(seed=1, kT=0.8)
        tfcompute.attach(nlist, r_cut=rcut, save_output_period=1)
        hoomd.run(1)
        assert tfcompute.outputs[0][-1] != 0

        # without retrace
        model.output_zero = True
        hoomd.run(1)
        assert tfcompute.outputs[0][-1] != 0

        # with retrace
        model.retrace_compute()
        hoomd.run(1)
        assert tfcompute.outputs[0][-1] == 0

    def test_lj_energy(self):
        model = build_examples.LJModel(32)
        tfcompute = htf.tfcompute(model)
        N = 3 * 3
        NN = N - 1
        T = 10
        rcut = 5.0
        sim = build_examples.generic_square_lattice(
            lattice_constant=4.0,
            n_replicas=[3,3], device=self.device)
        nlist = hoomd.md.nlist.Cell(rebuild_check_delay=1)
        hoomd.md.integrate.mode_standard(dt=0.001)
        hoomd.md.integrate.nve(group=hoomd.group.all(
        )).randomize_velocities(seed=1, kT=0.8)
        log = hoomd.analyze.log(filename=None,
                                quantities=['potential_energy',
                                            'kinetic_energy'], period=1)
        tfcompute.attach(nlist, r_cut=rcut)
        energy = []
        for i in range(T):
            hoomd.run(250)
            energy.append(log.query('potential_energy'
                                    ) + log.query('kinetic_energy'))
            if i > 1:
                np.testing.assert_allclose(energy[-1],
                                           energy[-2], atol=1e-3)

    def test_nlist_count(self):
        '''Make sure nlist is full, not half
        '''
        model = build_examples.LJModel(32)
        tfcompute = htf.tfcompute(model)
        N = 3 * 3
        NN = N - 1
        T = 10
        rcut = 5.0
        sim = build_examples.generic_square_lattice(
            lattice_constant=4.0,
            n_replicas=[3,3], device=self.device)
        nlist = hoomd.md.nlist.Cell()
        hoomd.md.integrate.mode_standard(dt=0.001)
        hoomd.md.integrate.nve(group=hoomd.group.all(
        )).randomize_velocities(seed=1, kT=0.8)
        tfcompute.attach(nlist, r_cut=rcut)
        hoomd.run(1)  # in lattice, should have 4 neighbors
        nl = tfcompute.get_nlist_array()
        ncount = np.sum(np.sum(nl**2, axis=2) > 0.1, axis=1)
        self.assertEqual(np.min(ncount), 4)

    def test_mapped_nlist(self):
        '''Compute mapped nlist
        '''
        N = 3 * 3
        NN = N - 1
        T = 10
        CGN = 2
        rcut = 5.0

        model = build_examples.MappedNlist(NN, output_forces=False)
        tfcompute = htf.tfcompute(model)
        sim = build_examples.generic_square_lattice(
            lattice_constant=4.0,
            n_replicas=[3,3], device=self.device)
        self.assertEqual(len(system.particles), N)
        aa_group, mapped_group = tfcompute.enable_mapped_nlist(
            system, build_examples.MappedNlist.my_map)

        assert len(aa_group) == N
        assert len(mapped_group) == 2
        # 2 CG sites
        self.assertEqual(len(system.particles), N + CGN)
        nlist = hoomd.md.nlist.Cell()
        hoomd.md.integrate.mode_standard(dt=0.001)
        hoomd.md.integrate.nve(
            group=aa_group).randomize_velocities(seed=1, kT=0.8)
        tfcompute.attach(nlist, r_cut=rcut, save_output_period=2)
        hoomd.run(8)
        positions = tfcompute.outputs[0].reshape(-1, N + CGN, 4)
        # check that mapping function was applied
        np.testing.assert_allclose(
            positions[1:, N, :3], np.mean(positions[1:, :-1, :3], axis=1), atol=1e-5)

        # check that there is no mixing betwee neighbor lists
        aa = set(np.unique(tfcompute.outputs[1][..., -1].astype(int)))
        cg = set(np.unique(tfcompute.outputs[2][..., -1].astype(int)))
        self.assertTrue(aa.intersection(cg) == set([0]))

    def test_lj_pressure(self):
        # TODO The virials are off by 1e-6, leading to
        # pressure differences of 1e-3.
        # I can't figure out why, but since PE and forces are
        # matching exactly, I'll leave the tol
        # set that high.
        model = build_examples.LJVirialModel(32, virial=True)
        tfcompute = htf.tfcompute(model)
        N = 3 * 3
        NN = N - 1
        rcut = 5.0
        sim = build_examples.generic_square_lattice(
            lattice_constant=4.0,
            n_replicas=[3,3], device=self.device)
        nlist = hoomd.md.nlist.Cell(rebuild_check_delay=1)
        hoomd.md.integrate.mode_standard(dt=0.005)
        hoomd.md.integrate.nvt(group=hoomd.group.all(),
                               kT=1, tau=0.2).randomize_velocities(seed=1)
        tfcompute.attach(nlist, r_cut=rcut)
        log = hoomd.analyze.log(filename=None, quantities=[
            'potential_energy', 'pressure'], period=1)
        thermo_scalars = []
        tf_virial = []
        for i in range(5):
            hoomd.run(3)
            snapshot = system.take_snapshot()
            tf_virial.append(tfcompute.get_virial_array())
            thermo_scalars.append([log.query('potential_energy'
                                             ), log.query('pressure')])
        # now run with stock lj
        sim = build_examples.generic_square_lattice(
            lattice_constant=4.0,
            n_replicas=[3,3], device=self.device)
        nlist = hoomd.md.nlist.Cell(rebuild_check_delay=1)
        hoomd.md.integrate.mode_standard(dt=0.005)
        hoomd.md.integrate.nvt(group=hoomd.group.all(), kT=1,
                               tau=0.2).randomize_velocities(seed=1)
        lj = hoomd.md.pair.lj(r_cut=5.0, nlist=nlist)
        lj.pair_coeff.set('A', 'A', epsilon=1.0, sigma=1.0)
        log = hoomd.analyze.log(filename=None,
                                quantities=['potential_energy', 'pressure'],
                                period=1)
        for i in range(5):
            hoomd.run(3)
            snapshot = system.take_snapshot()
            v = snapshot.particles.velocity
            lj_virial = np.array([lj.forces[j].virial for j in range(N)])
            for j in range(N):
                np.testing.assert_allclose(lj_virial[j][0:2],
                                           tf_virial[i][j][0:2], atol=1e-5)
            # np.testing.assert_allclose([log.query('potential_energy'),
            # log.query('pressure')], thermo_scalars[i], rtol=1e-3)


class test_mol_batching(unittest.TestCase):

    def setUp(self):
        self.tmp = tempfile.mkdtemp()
        self.device = hoomd.device.CPU('')

    def tearDown(self):
        shutil.rmtree(self.tmp)

    def test_single_atom(self):
        N = 3 * 3
        NN = N - 1
        rcut = 5.0
        sim = build_examples.generic_square_lattice(lattice_constant=4.0,
                                           n_replicas=[3,3], device=self.device)

        mol_indices = htf.find_molecules(system)
        model = build_examples.LJMolModel(
            MN=1, mol_indices=mol_indices, nneighbor_cutoff=NN)
        tfcompute = htf.tfcompute(model)
        nlist = hoomd.md.nlist.Cell()
        hoomd.md.integrate.mode_standard(dt=0.005)
        hoomd.md.integrate.nvt(group=hoomd.group.all(), kT=1, tau=0.2)
        #TODO: figure out how to do this with new syntax
        assert self.device.sorter.enabled
        tfcompute.attach(nlist, r_cut=rcut)
        # make sure tfcompute disabled the sorting
        assert not self.device.sorter.enabled
        hoomd.run(8)

    def test_single_atom_batched(self):
        N = 3 * 3
        NN = N - 1
        rcut = 5.0
        sim = build_examples.generic_square_lattice(lattice_constant=4.0,
                                           n_replicas=[3,3], device=self.device)

        mol_indices = htf.find_molecules(system)
        model = build_examples.LJMolModel(
            MN=1, mol_indices=mol_indices, nneighbor_cutoff=NN)
        tfcompute = htf.tfcompute(model)
        nlist = hoomd.md.nlist.Cell()
        hoomd.md.integrate.mode_standard(dt=0.005)
        hoomd.md.integrate.nvt(group=hoomd.group.all(), kT=1, tau=0.2)
        with self.assertRaises(ValueError):
            tfcompute.attach(nlist, r_cut=rcut, batch_size=3)

    def test_single_atom_malformed(self):
        with self.assertRaises(TypeError):
            build_examples.LJMolModel(
                MN=1, mol_indices=[1, 1, 4, 24], nneighbor_cutoff=10)

    def test_multi_atom(self):
        N = 3 * 3
        NN = N - 1
        rcut = 5.0
        model = build_examples.LJMolModel(
            MN=3, mol_indices=[[0, 1, 2], [3, 4], [5, 6, 7], [8]],
            nneighbor_cutoff=NN)
        tfcompute = htf.tfcompute(model)
        sim = build_examples.generic_square_lattice(lattice_constant=4.0,
                                           n_replicas=[3,3], device=self.device)
        nlist = hoomd.md.nlist.Cell()
        hoomd.md.integrate.mode_standard(dt=0.005)
        hoomd.md.integrate.nvt(group=hoomd.group.all(), kT=1, tau=0.2)
        tfcompute.attach(nlist, r_cut=rcut)
        hoomd.run(8)

    def test_mol_force_output(self):
        N = 3 * 3
        NN = N - 1
        rcut = 5.0
        model = build_examples.LJMolModel(
            MN=3, mol_indices=[[0, 1, 2], [3, 4], [5, 6, 7], [8]],
            nneighbor_cutoff=NN, output_forces=False)
        tfcompute = htf.tfcompute(model)
        sim = build_examples.generic_square_lattice(lattice_constant=4.0,
                                           n_replicas=[3,3], device=self.device)
        nlist = hoomd.md.nlist.Cell()
        hoomd.md.integrate.mode_standard(dt=0.005)
        hoomd.md.integrate.nvt(group=hoomd.group.all(), kT=1, tau=0.2)
        tfcompute.attach(nlist, r_cut=rcut)
        hoomd.run(8)

    def test_reverse_mol_index(self):
        # each element is the index of atoms in the molecule
        mi = [[1, 2, 0, 0, 0], [3, 0, 0, 0, 0], [4, 5, 7, 8, 9]]
        rmi = _make_reverse_indices(mi)
        # should be
        rmi_ref = [
            [0, 0],
            [0, 1],
            [1, 0],
            [2, 0],
            [2, 1],
            [-1, -1],
            [2, 2],
            [2, 3],
            [2, 4]
        ]
        self.assertEqual(rmi, rmi_ref)


class test_saving(unittest.TestCase):
    def setUp(self):
        self.device = hoomd.device.CPU('')
        self.tmp = tempfile.mkdtemp()

    def tearDown(self):
        shutil.rmtree(self.tmp)

    def test_tensor_save(self):
        model = build_examples.TensorSaveModel(0, output_forces=False)
        tfcompute = htf.tfcompute(model)
        sim = build_examples.generic_square_lattice(lattice_constant=4.0,
                                           n_replicas=[3,3], device=self.device)
        hoomd.md.integrate.mode_standard(dt=0.005)
        hoomd.md.integrate.nvt(group=hoomd.group.all(), kT=1, tau=0.2)
        tfcompute.attach(batch_size=3, save_output_period=2)
        hoomd.run(8)

        # reshape to remove batch_size effect
        array = tfcompute.outputs[0].reshape(-1, 9)
        assert array.shape == (4, 9)


class test_bad_models(unittest.TestCase):
    def test_no_compute(self):
        class MyModel(htf.SimModel):
            def call(self, x):
                return x
        with self.assertRaises(AttributeError):
            m = MyModel(0)

    def test_no_molcompute(self):
        class MyModel(htf.MolSimModel):
            def compute(self, nlist):
                return nlist
        with self.assertRaises(AttributeError):
            MyModel(1, [[1]], 0)

    def test_bad_molargs(self):
        class MyModel(htf.MolSimModel):
            def mol_compute(self, nlist):
                return nlist
        with self.assertRaises(AttributeError):
            MyModel(1, [[1]], 0)


class test_nlist(unittest.TestCase):
    def setUp(self):
        self.tmp = tempfile.mkdtemp()
        self.device = hoomd.device.CPU('')

    def tearDown(self):
        shutil.rmtree(self.tmp)

    def test_overflow(self):
        '''Use too small neighbor list and ensure error is thrown
        '''
        N = 8 * 8
        model = build_examples.LJModel(4, check_nlist=True)
        tfcompute = htf.tfcompute(model)
        T = 10
        rcut = 10.0
        sim = build_examples.generic_square_lattice(
            lattice_constant=4.0,
            n_replicas=[8,8], device=self.device)
        nlist = hoomd.md.nlist.Cell(rebuild_check_delay=1)
        hoomd.md.integrate.mode_standard(dt=0.005)
        hoomd.md.integrate.nvt(group=hoomd.group.all(),
                               kT=1, tau=0.2
                               ).randomize_velocities(seed=1)
        tfcompute.attach(nlist, r_cut=rcut)
        with self.assertRaises(tf.errors.InvalidArgumentError):
            hoomd.run(2)

    def test_sorted(self):
        N = 8 * 8
        model = build_examples.NlistNN(64, dim=32, top_neighs=8)
        tfcompute = htf.tfcompute(model)
        T = 10
        rcut = 10.0
        sim = build_examples.generic_square_lattice(
            lattice_constant=4.0,
            n_replicas=[8,8], device=self.device)
        nlist = hoomd.md.nlist.Cell(rebuild_check_delay=1)
        hoomd.md.integrate.mode_standard(dt=0.005)
        hoomd.md.integrate.nvt(group=hoomd.group.all(),
                               kT=1, tau=0.2
                               ).randomize_velocities(seed=1)
        tfcompute.attach(nlist, r_cut=rcut)
        hoomd.run(10)


if __name__ == '__main__':
    unittest.main()<|MERGE_RESOLUTION|>--- conflicted
+++ resolved
@@ -46,11 +46,7 @@
         model = build_examples.SimplePotential(32)
         tfcompute = htf.tfcompute(model)
         rcut = 3
-<<<<<<< HEAD
-        # create a system with a few types
-=======
         # create a 3D system with a few types
->>>>>>> 78775bac
         snap = gsd.hoomd.Snapshot()
         snap.particles.N = 3
         snap.particles.types = ['A', 'B', 'C']
