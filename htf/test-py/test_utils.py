import hoomd
import hoomd.htf as htf
import unittest
import numpy as np
import tensorflow as tf
import build_examples


class test_loading(unittest.TestCase):
    def test_load_variables(self):
        model_dir = '/tmp/test-load'
        # make model that does assignment
        g = htf.graph_builder(0, False)
        h = tf.ones([10], dtype=tf.float32)
        v = tf.get_variable('test', shape=[], trainable=False)
        as_op = v.assign(tf.reduce_sum(h))
        g.save(model_dir, out_nodes=[as_op])
        # run once
        hoomd.context.initialize()
        with hoomd.htf.tfcompute(model_dir) as tfcompute:
            system = hoomd.init.create_lattice(
                unitcell=hoomd.lattice.sq(a=4.0),
                n=[3, 3])
            hoomd.md.integrate.mode_standard(dt=0.005)
            hoomd.md.integrate.nve(group=hoomd.group.all(
                    )).randomize_velocities(kT=2, seed=2)
            tfcompute.attach(save_period=1)
            hoomd.run(1)
        # load
        vars = htf.load_variables(model_dir, ['test'])
        assert np.abs(vars['test'] - 10) < 10e-10


class test_mappings(unittest.TestCase):

    def setUp(self):
        # build system using example from hoomd
        hoomd.context.initialize()
        snapshot = hoomd.data.make_snapshot(N=10,
                                            box=hoomd.data.boxdim(Lx=10,
                                                                  Ly=0.5,
                                                                  Lz=0.5),
                                            particle_types=['A', 'B'],
                                            bond_types=['polymer'])
        snapshot.particles.position[:] = [[-4.5, 0, 0], [-3.5, 0, 0],
                                          [-2.5, 0, 0], [-1.5, 0, 0],
                                          [-0.5, 0, 0], [0.5, 0, 0],
                                          [1.5, 0, 0], [2.5, 0, 0],
                                          [3.5, 0, 0], [4.5, 0, 0]]
        snapshot.particles.typeid[0:7] = 0
        snapshot.particles.typeid[7:10] = 1
        snapshot.bonds.resize(9)
        snapshot.bonds.group[:] = [[0, 1], [1, 2], [2, 3],
                                   [3, 4], [4, 5], [5, 6],
                                   [6, 7], [7, 8], [8, 9]]
        snapshot.replicate(1, 3, 3)
        self.system = hoomd.init.read_snapshot(snapshot)

    def test_find_molecules(self):
        # test out mapping
        mapping = htf.find_molecules(self.system)
        assert len(mapping) == 9
        assert len(mapping[0]) == 10

    def test_sparse_mapping(self):
        '''Checks the sparse mapping when used for
        summing forces, not center of mass
        '''
        # I write this as an N x M
        # However, we need to have them as M x N, hence the
        # transpose
        mapping_matrix = np.array([
            [1, 0, 0],
            [1, 0, 0],
            [0, 1, 0],
            [0, 1, 0],
            [1, 0, 0],
            [0, 0, 1],
            [0, 0, 1],
            [0, 0, 1],
            [1, 0, 0],
            [0, 1, 0]]).transpose()
        mapping = htf.find_molecules(self.system)
        s = htf.sparse_mapping([mapping_matrix for _ in mapping], mapping)
        # see if we can build it
        N = len(self.system.particles)
        p = tf.ones(shape=[N, 1])
        m = tf.sparse.matmul(s, p)
        dense_mapping = tf.sparse.to_dense(s)
        msum = tf.reduce_sum(m)
        with tf.Session() as sess:
            msum = sess.run(msum)
            # here we are doing sum, not center of mass.
            # So this is like com forces
            # number of nonzero mappeds = number of molecules
            # * number of particles in each molecule
            assert int(msum) == len(mapping) * mapping_matrix.shape[1]
            # now make sure we see the mapping matrix in first set
            dense_mapping = sess.run(dense_mapping)
        map_slice = dense_mapping[
            :mapping_matrix.shape[0], :mapping_matrix.shape[1]]
        # make mapping_matrix sum to 1
        ref_slice = mapping_matrix
        np.testing.assert_array_almost_equal(map_slice, ref_slice)
        # check off-diagnoal slice, which should be 0
        map_slice = dense_mapping[
            :mapping_matrix.shape[0], -mapping_matrix.shape[1]:]
        assert np.sum(map_slice) < 1e-10
        # make sure the rows sum to N
        assert (np.sum(np.abs(np.sum(dense_mapping, axis=1)))
                - dense_mapping.shape[1]) < 10e-10

    def test_com(self):
        # I write this as an N x M
        # However, we need to have them as M x N, hence the
        # transpose
        mapping_matrix = np.array([
            [1, 0, 0],
            [1, 0, 0],
            [0, 1, 0],
            [0, 1, 0],
            [1, 0, 0],
            [0, 0, 1],
            [0, 0, 1],
            [0, 0, 1],
            [0, 0, 0],
            [0, 1, 0]]).transpose()
        mapping = htf.find_molecules(self.system)
        s = htf.sparse_mapping([mapping_matrix
                                for _ in mapping], mapping, self.system)
        # see if we can build it
        N = len(self.system.particles)
        p = tf.placeholder(tf.float32, shape=[N, 3])
        com = htf.center_of_mass(p, s, self.system)
        non_pbc_com = tf.sparse.matmul(s, p)
        with tf.Session() as sess:
            positions = self.system.take_snapshot().particles.position
            com, non_pbc_com = sess.run([com, non_pbc_com],
                                        feed_dict={p: positions})
        # TODO: Come up with a real test of this.
        assert True

    def test_compute_nlist(self):
        N = 10
        positions = tf.tile(tf.reshape(tf.range(N), [-1, 1]), [1, 3])
        system = type('',
                      (object, ),
                      {'box': type('', (object,), {'Lx': 100., 'Ly': 100., 'Lz': 100.})})
        nlist = htf.compute_nlist(tf.cast(positions, tf.float32), 100., 9, system, True)
        with tf.Session() as sess:
            nlist = sess.run(nlist)
            # particle 1 is closest to 0
            np.testing.assert_array_almost_equal(nlist[0, 0, :], [1, 1, 1, 1])
            # particle 0 is -9 away from 9
            np.testing.assert_array_almost_equal(nlist[-1, -1, :], [-9, -9, -9, 0])

    def test_compute_nlist_cut(self):
        N = 10
        positions = tf.tile(tf.reshape(tf.range(N), [-1, 1]), [1, 3])
        system = type('',
                      (object, ),
                      {'box': type('', (object,), {'Lx': 100., 'Ly': 100., 'Lz': 100.})})
        nlist = htf.compute_nlist(tf.cast(positions, tf.float32), 5.5, 9, system, True)
        with tf.Session() as sess:
            nlist = sess.run(nlist)
            # particle 1 is closest to 0
            np.testing.assert_array_almost_equal(nlist[0, 0, :], [1, 1, 1, 1])
            # particle later particles on 0 are all 0s because there were not enough neigbhors
            np.testing.assert_array_almost_equal(nlist[-1, -1, :], [0, 0, 0, 0])

    def test_nlist_compare(self):
        rcut = 5.0
        c = hoomd.context.initialize()
        # disable sorting
        if c.sorter is not None:
            c.sorter.disable()
        # want to have a big enough system so that we actually have a cutoff
        system = hoomd.init.create_lattice(unitcell=hoomd.lattice.bcc(a=4.0),
                                           n=[4, 4, 4])
        model_dir = build_examples.custom_nlist(16, rcut, system)
        with hoomd.htf.tfcompute(model_dir) as tfcompute:
            nlist = hoomd.md.nlist.cell()
            lj = hoomd.md.pair.lj(r_cut=rcut, nlist=nlist)
            lj.pair_coeff.set('A', 'A', epsilon=1.0, sigma=1.0)
            hoomd.md.integrate.mode_standard(dt=0.001)
            hoomd.md.integrate.nve(group=hoomd.group.all()).randomize_velocities(seed=1, kT=0.8)
            tfcompute.attach(nlist, r_cut=rcut, save_period=10, batch_size=None)
            # add lj so we can hopefully get particles mixing
            hoomd.run(100)
        variables = hoomd.htf.load_variables(
            model_dir, ['hoomd-r', 'htf-r'])
        # the two nlists need to be sorted to be compared
        nlist = variables['hoomd-r']
        cnlist = variables['htf-r']
        for i in range(nlist.shape[0]):
            ni = np.sort(nlist[i, :])
            ci = np.sort(cnlist[i, :])
            np.testing.assert_array_almost_equal(ni, ci, decimal=5)

    def test_compute_pairwise_potential(self):
<<<<<<< HEAD
        rcut = 5.0
        c = hoomd.context.initialize()
        system = hoomd.init.create_lattice(unitcell=hoomd.lattice.bcc(a=4.0),
                                           n=[3, 3, 3])
        model_dir = build_examples.custom_nlist(3**3 - 1, rcut, system)
        with hoomd.htf.tfcompute(model_dir) as tfcompute:
=======
        model_dir = build_examples.lj_rdf(9 - 1)
        with hoomd.htf.tfcompute(model_dir) as tfcompute:
            hoomd.context.initialize()
            rcut = 2.5
            system = hoomd.init.create_lattice(
                unitcell=hoomd.lattice.sq(a=4.0),
                n=[3, 3])
>>>>>>> 9c4458e9
            nlist = hoomd.md.nlist.cell()
            lj = hoomd.md.pair.lj(r_cut=rcut, nlist=nlist)
            lj.pair_coeff.set('A', 'A', epsilon=1.0, sigma=1.0)
            hoomd.md.integrate.mode_standard(dt=0.001)
            hoomd.md.integrate.nve(group=hoomd.group.all()).randomize_velocities(seed=1, kT=0.8)
            tfcompute.attach(nlist, r_cut=rcut, save_period=10, batch_size=None)
            # add lj so we can hopefully get particles mixing
            hoomd.run(100)
            potentials = tfcompute.get_forces_array()[3]

<<<<<<< HEAD
        r = np.linspace(0.5, 1.5, 10)
        potential, forces = htf.compute_pairwise_potential(model_dir, r, potentials)
        np.testing.assert_equal(len(forces), len(r), 'Forces not calculated correctly')

=======
        r = np.linspace(0.5, 1.5, 5)
        potential, *forces  = htf.compute_pairwise_potential(model_dir, r, 'energy')
        np.testing.assert_equal(len(forces), len(r) - 1, 'Forces not calculated correctly')
>>>>>>> 9c4458e9

if __name__ == '__main__':
    unittest.main()<|MERGE_RESOLUTION|>--- conflicted
+++ resolved
@@ -198,14 +198,6 @@
             np.testing.assert_array_almost_equal(ni, ci, decimal=5)
 
     def test_compute_pairwise_potential(self):
-<<<<<<< HEAD
-        rcut = 5.0
-        c = hoomd.context.initialize()
-        system = hoomd.init.create_lattice(unitcell=hoomd.lattice.bcc(a=4.0),
-                                           n=[3, 3, 3])
-        model_dir = build_examples.custom_nlist(3**3 - 1, rcut, system)
-        with hoomd.htf.tfcompute(model_dir) as tfcompute:
-=======
         model_dir = build_examples.lj_rdf(9 - 1)
         with hoomd.htf.tfcompute(model_dir) as tfcompute:
             hoomd.context.initialize()
@@ -213,7 +205,6 @@
             system = hoomd.init.create_lattice(
                 unitcell=hoomd.lattice.sq(a=4.0),
                 n=[3, 3])
->>>>>>> 9c4458e9
             nlist = hoomd.md.nlist.cell()
             lj = hoomd.md.pair.lj(r_cut=rcut, nlist=nlist)
             lj.pair_coeff.set('A', 'A', epsilon=1.0, sigma=1.0)
@@ -224,16 +215,9 @@
             hoomd.run(100)
             potentials = tfcompute.get_forces_array()[3]
 
-<<<<<<< HEAD
-        r = np.linspace(0.5, 1.5, 10)
-        potential, forces = htf.compute_pairwise_potential(model_dir, r, potentials)
-        np.testing.assert_equal(len(forces), len(r), 'Forces not calculated correctly')
-
-=======
         r = np.linspace(0.5, 1.5, 5)
         potential, *forces  = htf.compute_pairwise_potential(model_dir, r, 'energy')
         np.testing.assert_equal(len(forces), len(r) - 1, 'Forces not calculated correctly')
->>>>>>> 9c4458e9
 
 if __name__ == '__main__':
     unittest.main()