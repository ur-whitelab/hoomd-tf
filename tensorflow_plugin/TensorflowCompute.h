--- conflicted
+++ resolved
@@ -22,8 +22,6 @@
 #include <hoomd/extern/pybind/include/pybind11/stl_bind.h>
 #endif
 
-
-<<<<<<< HEAD
 namespace hoomd_tf
     {
     /*! \file TensorflowCompute.h
@@ -88,9 +86,9 @@
             Scalar r_cut,
             unsigned int nneighs,
             FORCE_MODE force_mode,
-            unsigned int period,
-            TaskLock* tasklock);
-
+            unsigned int period);
+
+        //! No base constructor
         TensorflowCompute() = delete;
 
         //! Destructor
@@ -115,11 +113,11 @@
         //! Check what precision level we're using for CUDA purposes
         bool isDoublePrecision() const
             {
-#ifdef SINGLE_PRECISION
-            return false;
-#else
-            return true;
-#endif  // SINGLE_PRECISION
+                #ifdef SINGLE_PRECISION
+                    return false;
+                #else
+                    return true;
+                #endif  // SINGLE_PRECISION
             }
 
         //! Returns the array of forces from associated TFArrayComm object
@@ -190,9 +188,6 @@
         //! name of log used in TF
         std::string m_log_name;
 
-        //! the instance of TaskLock used for this compute. currently unused
-        TaskLock* _tasklock;
-
         //! vector of reference forces as ForceCompute objects
         std::vector< std::shared_ptr<ForceCompute> > _ref_forces;
 
@@ -219,214 +214,64 @@
     void export_TensorflowCompute(pybind11::module& m);
 
 
-#ifdef ENABLE_CUDA
-
-    /*! GPU version of TensorflowCompute class
-     *
-     */
-    class TensorflowComputeGPU : public TensorflowCompute<TFCommMode::GPU>
-        {
-        public:
-        //! Constructor
-        TensorflowComputeGPU(pybind11::object& py_self,
-            std::shared_ptr<SystemDefinition> sysdef,
-            std::shared_ptr<NeighborList> nlist, Scalar r_cut,
-            unsigned int nneighs, FORCE_MODE force_mode,
-            unsigned int period,
-            TaskLock* tasklock);
-
-        /*! Set what HOOMD autotuner params to use
-         *  \param enable whether to use autotuner
-         *  \param period period with which to use autotuner
+    #ifdef ENABLE_CUDA
+
+        /*! GPU version of TensorflowCompute class
+         *
          */
-        void setAutotunerParams(bool enable, unsigned int period) override;
-
-        protected:
-        /*! GPU version calls CPU reallocate and resets cudaStreams for comm objects
-         *  \sa TensorflowCompute::reallocate()
-         */
-        void reallocate() override;
-        
-        //! invokes a kernel version of prepareNeighbors
-        //! \sa TensorflowCompute::prepareNeighbors()
-        void prepareNeighbors() override;
-        
-        /*! Use a GPU kernel to transfer the virial values
-         *  \sa TensorflowCompute::receiveVirial()
-         */
-        void receiveVirial() override;
-        
-        /*! Use a GPU kernel to add up reference forces
-         *  \sa TensorflowCompute::sumReferenceForces()
-         */
-        void sumReferenceForces() override;
-
-        private:
-        std::unique_ptr<Autotuner> m_tuner;  //! Autotuner for block size
-        cudaStream_t _streams[4];            //! Array of CUDA streams
-        size_t _nstreams = 4;                //! Number of CUDA streams
-        };
-
-    //! Export the TensorflowComputeGPU class to python
-    void export_TensorflowComputeGPU(pybind11::module& m);
-
-    template class TensorflowCompute<TFCommMode::GPU>;
-#endif  // ENABLE_CUDA
+        class TensorflowComputeGPU : public TensorflowCompute<TFCommMode::GPU>
+            {
+            public:
+            //! Constructor
+            TensorflowComputeGPU(pybind11::object& py_self,
+                std::shared_ptr<SystemDefinition> sysdef,
+                std::shared_ptr<NeighborList> nlist,
+                Scalar r_cut,
+                unsigned int nneighs,
+                FORCE_MODE force_mode,
+                unsigned int period);
+    
+            /*! Set what HOOMD autotuner params to use
+             *  \param enable whether to use autotuner
+             *  \param period period with which to use autotuner
+             */
+            void setAutotunerParams(bool enable, unsigned int period) override;
+    
+            protected:
+            /*! GPU version calls CPU reallocate and resets cudaStreams for comm objects
+             *  \sa TensorflowCompute::reallocate()
+             */
+            void reallocate() override;
+            
+            //! invokes a kernel version of prepareNeighbors
+            //! \sa TensorflowCompute::prepareNeighbors()
+            void prepareNeighbors() override;
+            
+            /*! Use a GPU kernel to transfer the virial values
+             *  \sa TensorflowCompute::receiveVirial()
+             */
+            void receiveVirial() override;
+            
+            /*! Use a GPU kernel to add up reference forces
+             *  \sa TensorflowCompute::sumReferenceForces()
+             */
+            void sumReferenceForces() override;
+    
+            private:
+            std::unique_ptr<Autotuner> m_tuner;  //! Autotuner for block size
+            cudaStream_t _streams[4];            //! Array of CUDA streams
+            size_t _nstreams = 4;                //! Number of CUDA streams
+            };
+    
+        //! Export the TensorflowComputeGPU class to python
+        void export_TensorflowComputeGPU(pybind11::module& m);
+    
+        template class TensorflowCompute<TFCommMode::GPU>;
+    #endif  // ENABLE_CUDA
 
     //! force implementation even if no CUDA found
     template class TensorflowCompute<TFCommMode::CPU>;
-=======
-namespace hoomd_tf {
-
-
-  //! A nonsense particle Compute written to demonstrate how to write a plugin
-  /*! This Compute simply sets all of the particle's velocities to 0 when update()
-  * is called.
-  */
-
- /*!
- * Indicates if forces should be computed by or passed to TF
- */
-  enum class FORCE_MODE { tf2hoomd, hoomd2tf };
-
-
-  template <class T>
-  class HalfStepHookWrapper : public HalfStepHook {
-    public:T& _f;
-    HalfStepHookWrapper(T& f) : _f(f) {}
-
-    void update(unsigned int timestep) override {
-      _f.computeForces(timestep);
+
     }
 
-    // called for half step hook
-    void setSystemDefinition(std::shared_ptr<SystemDefinition> sysdef) override {
-      //pass
-    }
-
-  };
-
-  /*! Template class for TFCompute
-  *  \tfparam M If TF is on CPU or GPU.
-  *
-  */
-  template <TFCommMode M = TFCommMode::CPU>
-  class TensorflowCompute : public ForceCompute {
-  public:
-    //! Constructor
-    TensorflowCompute(pybind11::object& py_self,
-                      std::shared_ptr<SystemDefinition> sysdef,
-                      std::shared_ptr<NeighborList> nlist, Scalar r_cut,
-                      unsigned int nneighs, FORCE_MODE force_mode,
-                      unsigned int period);
-
-    TensorflowCompute() = delete;
-
-    //! Destructor
-    virtual ~TensorflowCompute();
-
-
-    Scalar getLogValue(const std::string& quantity,
-                      unsigned int timestep) override;
-
-    int64_t getForcesBuffer() const;
-    int64_t getPositionsBuffer() const;
-    int64_t getVirialBuffer() const;
-    int64_t getNlistBuffer() const;
-
-    bool isDoublePrecision() const {
-  #ifdef SINGLE_PRECISION
-      return false;
-  #else
-      return true;
-  #endif  // SINGLE_PRECISION
-    }
-
-    std::vector<Scalar4> getForcesArray() const;
-    std::vector<Scalar4> getNlistArray() const;
-    std::vector<Scalar4> getPositionsArray() const;
-    std::vector<Scalar> getVirialArray() const;
-    virtual void computeForces(unsigned int timestep) override;
-
-    // define a few short ones in here because I'm lazy.
-    unsigned int getVirialPitch() const { return m_virial.getPitch(); }
-    std::shared_ptr<HalfStepHook> getHook() {
-      return hook;
-    }
->>>>>>> 3f36533c
-
-    }
-
-<<<<<<< HEAD
-=======
-    pybind11::object
-        _py_self;  // pybind objects have to be public with current cc flags
-    std::shared_ptr<HalfStepHookWrapper<TensorflowCompute<M> > > hook; //need this to add to integrator
-  protected:
-    // used if particle number changes
-    virtual void reallocate();
-    //! Take one timestep forward
-    virtual void prepareNeighbors();
-    virtual void receiveVirial();
-    virtual void sumReferenceForces();
-
-    void finishUpdate(unsigned int timestep);
-
-    std::shared_ptr<NeighborList> m_nlist;
-    Scalar _r_cut;
-    unsigned int _nneighs;
-    FORCE_MODE _force_mode;
-    unsigned int _period;
-    std::string m_log_name;
-    std::vector< std::shared_ptr<ForceCompute> > _ref_forces;
-
-    TFArrayComm<M, Scalar4> _positions_comm;
-    TFArrayComm<M, Scalar4> _forces_comm;
-    GlobalArray<Scalar4> _nlist_array;
-    GlobalArray<Scalar> _virial_array;
-    TFArrayComm<M, Scalar4> _nlist_comm;
-    TFArrayComm<M, Scalar> _virial_comm;
-  };
-
-  //! Export the TensorflowCompute class to python
-  void export_TensorflowCompute(pybind11::module& m);
-
-
-  #ifdef ENABLE_CUDA
-
-  class TensorflowComputeGPU : public TensorflowCompute<TFCommMode::GPU> {
-  public:
-    //! Constructor
-    TensorflowComputeGPU(pybind11::object& py_self,
-                        std::shared_ptr<SystemDefinition> sysdef,
-                        std::shared_ptr<NeighborList> nlist, Scalar r_cut,
-                        unsigned int nneighs, FORCE_MODE force_mode,
-                        unsigned int period);
-
-    void setAutotunerParams(bool enable, unsigned int period) override;
-
-  protected:
-    void reallocate() override;
-    void prepareNeighbors() override;
-    void receiveVirial() override;
-    void sumReferenceForces() override;
-
-  private:
-    std::unique_ptr<Autotuner> m_tuner;  // Autotuner for block size
-    cudaStream_t _streams[4];
-    size_t _nstreams = 4;
-  };
-
-  //! Export the TensorflowComputeGPU class to python
-  void export_TensorflowComputeGPU(pybind11::module& m);
-
-  template class TensorflowCompute<TFCommMode::GPU>;
-  #endif  // ENABLE_CUDA
-
-  // force implementation
-  template class TensorflowCompute<TFCommMode::CPU>;
-
-}
-
->>>>>>> 3f36533c
 #endif  // _TENSORFLOW_COMPUTE_H_