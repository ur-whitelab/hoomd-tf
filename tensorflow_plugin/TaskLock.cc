// Copyright (c) 2018 Andrew White at the University of Rochester
//  This file is part of the Hoomd-Tensorflow plugin developed by Andrew White

#include "TaskLock.h"

using namespace hoomd_tf;

//! \file TaskLock.cc
//! \brief TaskLock binding and class defs in pybind11

//! Create pointer to new TaskLock object
TaskLock* make_tasklock() { return new TaskLock(); }

<<<<<<< HEAD
//! Export python defs of bound functions
void hoomd_tf::export_TaskLock(pybind11::module& m)
    {
    pybind11::class_<TaskLock>(m, "TaskLock")
        .def(pybind11::init())
        .def("start", &TaskLock::start)
        .def("end", &TaskLock::end)
        .def("exit", &TaskLock::exit)
        .def("is_exit", &TaskLock::is_exit)
        .def("await", &TaskLock::await);
=======
void hoomd_tf::export_TaskLock(pybind11::module& m) {
pybind11::class_<TaskLock>(m, "TaskLock")
    .def(pybind11::init())
    .def("start", &TaskLock::start)
    .def("end", &TaskLock::end)
    .def("exit", &TaskLock::exit)
    .def("is_exit", &TaskLock::is_exit)
    .def("do_await", &TaskLock::await);
>>>>>>> 3f36533c

    m.def("make_tasklock", &make_tasklock,
        pybind11::return_value_policy::reference);
    }<|MERGE_RESOLUTION|>--- conflicted
+++ resolved
@@ -11,7 +11,6 @@
 //! Create pointer to new TaskLock object
 TaskLock* make_tasklock() { return new TaskLock(); }
 
-<<<<<<< HEAD
 //! Export python defs of bound functions
 void hoomd_tf::export_TaskLock(pybind11::module& m)
     {
@@ -21,17 +20,7 @@
         .def("end", &TaskLock::end)
         .def("exit", &TaskLock::exit)
         .def("is_exit", &TaskLock::is_exit)
-        .def("await", &TaskLock::await);
-=======
-void hoomd_tf::export_TaskLock(pybind11::module& m) {
-pybind11::class_<TaskLock>(m, "TaskLock")
-    .def(pybind11::init())
-    .def("start", &TaskLock::start)
-    .def("end", &TaskLock::end)
-    .def("exit", &TaskLock::exit)
-    .def("is_exit", &TaskLock::is_exit)
-    .def("do_await", &TaskLock::await);
->>>>>>> 3f36533c
+        .def("do_await", &TaskLock::await);
 
     m.def("make_tasklock", &make_tasklock,
         pybind11::return_value_policy::reference);
