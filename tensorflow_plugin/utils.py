--- conflicted
+++ resolved
@@ -147,13 +147,9 @@
             found_bond = False
             for bi, bond in enumerate(bonds):
                 # see if bond contains pi and an unseen atom
-<<<<<<< HEAD
-                if (pi == bond[0] and bond[1] in unmapped) or
-                (pi == bond[1] and bond[0] in unmapped):
-=======
+
                 if (pi == bond[0] and bond[1] in unmapped) or \
                         (pi == bond[1] and bond[0] in unmapped):
->>>>>>> e49210e0
                     new_pi = bond[0] if pi == bond[1] else bond[1]
                     unmapped.remove(new_pi)
                     mapped.add(new_pi)
