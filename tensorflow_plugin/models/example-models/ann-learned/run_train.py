import hoomd
import hoomd.md
import hoomd.dump
import hoomd.group
import hoomd.benchmark
import numpy as np
from hoomd.tensorflow_plugin import tfcompute
import tensorflow as tf
from math import sqrt
from sys import argv as argv
import time

if(len(argv) != 2):
    print('Usage: basic_ann_ff.py [N_PARTICLES]')
    exit(0)


N = int(argv[1])
model_dir = '/scratch/rbarret8/ann-training'
np.random.seed(42)
# start_time = time.time()


<<<<<<< HEAD
with hoomd.tensorflow_plugin.tfcompute(model_dir, _mock_mode=False,
                                       write_tensorboard=True) as tfcompute:
    hoomd.context.initialize('--mode=gpu')  # '--gpu_error_checking')
    rcut = 3.0
    sqrt_N = int(sqrt(N))  # MAKE SURE THIS IS A WHOLE NUMBER???
    system = hoomd.init.create_lattice(unitcell=hoomd.lattice.sq(a=2.0),
                                       n=[sqrt_N, sqrt_N])
    nlist = hoomd.md.nlist.cell(check_period=1)
    lj = hoomd.md.pair.lj(rcut, nlist)  # basic LJ forces from HOOMD
=======
with hoomd.tensorflow_plugin.tfcompute(model_dir,
                                       _mock_mode=False,
                                       write_tensorboard=True) as tfcompute:
    hoomd.context.initialize('--mode=gpu')
    rcut = 3.0
    sqrt_N = int(sqrt(N))
    system = hoomd.init.create_lattice(unitcell=hoomd.lattice.sq(a=2.0),
                                       n=[sqrt_N, sqrt_N])
    nlist = hoomd.md.nlist.cell(check_period=1)
    # basic LJ forces from HOOMD
    lj = hoomd.md.pair.lj(rcut, nlist)
>>>>>>> e49210e0
    lj.pair_coeff.set('A', 'A', epsilon=1.0, sigma=1.0)
    hoomd.md.integrate.mode_standard(dt=0.005)
    hoomd.md.integrate.langevin(group=hoomd.group.all(), kT=1.0, seed=42)
    # hoomd.md.integrate.nve(group=hoomd.group.all()).
    # randomize_velocities(kT=1.2, seed=42)
    # equilibrate for 4k steps first
    hoomd.run(4000)
    # now attach the trainable model
<<<<<<< HEAD
    tfcompute.attach(nlist, r_cut=rcut, save_period=10, period=100,
                     feed_func=lambda x: {'keep_prob:0': 0.8})
    # hoomd.analyze.log(filename='TRAINING_log.log',
    #                  quantities = ['potential_energy','temperature'],
    #                  period=100,
    #                  overwrite=True)
    # hoomd.dump.gsd(filename='TRAINING_trajectory.gsd', period=10,
    # group=hoomd.group.all(), overwrite=True)
    # train on 5k timesteps
    hoomd.run(50000)  # , profile=True)
    # tain on 5k timesteps and benchmark with 20 repeats
    # benchmark_results = hoomd.benchmark.series(warmup=6000,
    # repeat=5,steps=5000, limit_hours=2)
# end_time = time.time()
# with open('{}-particles_time.txt'.format(N), 'w+') as f:
#    f.write('Elapsed time with {} particles: {}'.format(N,str(
# benchmark_results)))
=======
    tfcompute.attach(nlist,
                     r_cut=rcut,
                     save_period=10,
                     period=100,
                     feed_func=lambda x: {'keep_prob:0': 0.8})
    # train on 50k timesteps
    hoomd.run(50000)
>>>>>>> e49210e0
<|MERGE_RESOLUTION|>--- conflicted
+++ resolved
@@ -21,17 +21,6 @@
 # start_time = time.time()
 
 
-<<<<<<< HEAD
-with hoomd.tensorflow_plugin.tfcompute(model_dir, _mock_mode=False,
-                                       write_tensorboard=True) as tfcompute:
-    hoomd.context.initialize('--mode=gpu')  # '--gpu_error_checking')
-    rcut = 3.0
-    sqrt_N = int(sqrt(N))  # MAKE SURE THIS IS A WHOLE NUMBER???
-    system = hoomd.init.create_lattice(unitcell=hoomd.lattice.sq(a=2.0),
-                                       n=[sqrt_N, sqrt_N])
-    nlist = hoomd.md.nlist.cell(check_period=1)
-    lj = hoomd.md.pair.lj(rcut, nlist)  # basic LJ forces from HOOMD
-=======
 with hoomd.tensorflow_plugin.tfcompute(model_dir,
                                        _mock_mode=False,
                                        write_tensorboard=True) as tfcompute:
@@ -43,7 +32,6 @@
     nlist = hoomd.md.nlist.cell(check_period=1)
     # basic LJ forces from HOOMD
     lj = hoomd.md.pair.lj(rcut, nlist)
->>>>>>> e49210e0
     lj.pair_coeff.set('A', 'A', epsilon=1.0, sigma=1.0)
     hoomd.md.integrate.mode_standard(dt=0.005)
     hoomd.md.integrate.langevin(group=hoomd.group.all(), kT=1.0, seed=42)
@@ -52,25 +40,6 @@
     # equilibrate for 4k steps first
     hoomd.run(4000)
     # now attach the trainable model
-<<<<<<< HEAD
-    tfcompute.attach(nlist, r_cut=rcut, save_period=10, period=100,
-                     feed_func=lambda x: {'keep_prob:0': 0.8})
-    # hoomd.analyze.log(filename='TRAINING_log.log',
-    #                  quantities = ['potential_energy','temperature'],
-    #                  period=100,
-    #                  overwrite=True)
-    # hoomd.dump.gsd(filename='TRAINING_trajectory.gsd', period=10,
-    # group=hoomd.group.all(), overwrite=True)
-    # train on 5k timesteps
-    hoomd.run(50000)  # , profile=True)
-    # tain on 5k timesteps and benchmark with 20 repeats
-    # benchmark_results = hoomd.benchmark.series(warmup=6000,
-    # repeat=5,steps=5000, limit_hours=2)
-# end_time = time.time()
-# with open('{}-particles_time.txt'.format(N), 'w+') as f:
-#    f.write('Elapsed time with {} particles: {}'.format(N,str(
-# benchmark_results)))
-=======
     tfcompute.attach(nlist,
                      r_cut=rcut,
                      save_period=10,
@@ -78,4 +47,3 @@
                      feed_func=lambda x: {'keep_prob:0': 0.8})
     # train on 50k timesteps
     hoomd.run(50000)
->>>>>>> e49210e0
